<!DOCTYPE html>
<html lang="zh-CN">
  <head>
    <meta charset="UTF-8" />
    <meta
      name="viewport"
      content="width=device-width, initial-scale=1.0, maximum-scale=1.0, user-scalable=no"
    />
    <title>GCLI2API 控制面板</title>
    <link
      href="https://cdn.jsdelivr.net/npm/remixicon@3.5.0/fonts/remixicon.css"
      rel="stylesheet"
    />
    <style>
      :root {
        --primary: #2563eb;
        --primary-hover: #1d4ed8;
        --success: #10b981;
        --danger: #ef4444;
        --warning: #f59e0b;
        --bg: #f8fafc;
        --card-bg: #ffffff;
        --text: #1e293b;
        --text-light: #64748b;
        --border: #e2e8f0;
        --bg-gradient: linear-gradient(135deg, #667eea 0%, #764ba2 100%);
      }

      body {
        font-family: "Inter", -apple-system, BlinkMacSystemFont, "Segoe UI",
          Roboto, "Helvetica Neue", Arial, sans-serif;
        background-color: var(--bg);
        color: var(--text);
        margin: 0;
        padding: 0;
        line-height: 1.5;
        -webkit-tap-highlight-color: transparent;
      }

      .navbar {
        background: var(--card-bg);
        border-bottom: 1px solid var(--border);
        padding: 1rem 1.5rem;
        display: flex;
        justify-content: space-between;
        align-items: center;
        position: sticky;
        top: 0;
        z-index: 100;
        box-shadow: 0 1px 2px 0 rgba(0, 0, 0, 0.05);
      }

      .brand {
        font-weight: 700;
        font-size: 1.25rem;
        display: flex;
        align-items: center;
        gap: 0.5rem;
        color: var(--primary);
      }

      .container {
        max-width: 1200px;
        margin: 1.5rem auto;
        padding: 0 1rem;
      }

      .card {
        background: var(--card-bg);
        border-radius: 12px;
        border: 1px solid var(--border);
        overflow: hidden;
        box-shadow: 0 1px 3px rgba(0, 0, 0, 0.1);
        transition: transform 0.2s;
        margin-bottom: 1.5rem;
      }

      .card-header {
        padding: 1rem 1.5rem;
        border-bottom: 1px solid var(--border);
        font-weight: 600;
        display: flex;
        align-items: center;
        justify-content: space-between;
        gap: 0.5rem;
        background-color: #f8fafc;
        flex-wrap: wrap;
      }

      .card-body {
        padding: 1.5rem;
      }

      /* Form Elements */
      input[type="text"],
      input[type="password"],
      input[type="number"],
      input[type="url"],
      select,
      textarea {
        width: 100%;
        padding: 0.75rem 1rem;
        border: 2px solid var(--border);
        border-radius: 8px;
        font-size: 0.95rem;
        box-sizing: border-box;
        transition: border-color 0.2s;
        background-color: #fff;
        outline: none;
      }

      input:focus,
      select:focus,
      textarea:focus {
        border-color: var(--primary);
      }

      .form-group {
        margin-bottom: 1.5rem;
      }

      label {
        display: block;
        margin-bottom: 0.5rem;
        font-size: 0.875rem;
        font-weight: 500;
        color: var(--text-light);
      }

      /* Buttons */
      .btn {
        display: inline-flex;
        align-items: center;
        justify-content: center;
        padding: 0.6rem 1.2rem;
        background-color: var(--primary);
        color: white;
        border: none;
        border-radius: 8px;
        font-size: 0.95rem;
        font-weight: 500;
        cursor: pointer;
        transition: all 0.2s;
        gap: 0.5rem;
        white-space: nowrap;
      }

      .btn:hover {
        background-color: var(--primary-hover);
        transform: translateY(-1px);
      }

      .btn:disabled {
        background-color: var(--border);
        color: var(--text-light);
        cursor: not-allowed;
        transform: none;
      }

      .btn-sm {
        padding: 0.4rem 0.8rem;
        font-size: 0.85rem;
      }

      .btn-danger {
        background-color: var(--danger);
      }
      .btn-danger:hover {
        background-color: #dc2626;
      }

      .btn-success {
        background-color: var(--success);
      }
      .btn-success:hover {
        background-color: #059669;
      }

      .btn-secondary {
        background-color: #64748b;
      }
      .btn-secondary:hover {
        background-color: #475569;
      }

      /* Login Form */
      .login-wrapper {
        display: flex;
        justify-content: center;
        align-items: center;
        min-height: 100vh;
        background: var(--bg-gradient);
        padding: 1rem;
      }

      .login-card {
        width: 100%;
        max-width: 400px;
        background: white;
        padding: 2.5rem;
        border-radius: 16px;
        box-shadow: 0 10px 25px rgba(0, 0, 0, 0.2);
        text-align: center;
      }

      /* Tabs */
      .tabs {
        display: flex;
        gap: 0.5rem;
        overflow-x: auto;
        padding-bottom: 0.5rem;
        margin-bottom: 1.5rem;
        border-bottom: 1px solid var(--border);
        scrollbar-width: none; /* Firefox */
      }
      .tabs::-webkit-scrollbar {
        display: none;
      } /* Chrome/Safari */

      .tab {
        padding: 0.6rem 1rem;
        cursor: pointer;
        border: 1px solid transparent;
        border-radius: 8px;
        font-size: 0.9rem;
        font-weight: 500;
        color: var(--text-light);
        background: transparent;
        transition: all 0.2s;
        white-space: nowrap;
        flex-shrink: 0;
      }

      .tab:hover {
        color: var(--primary);
        background-color: #eff6ff;
      }

      .tab.active {
        background-color: var(--primary);
        color: white;
      }

      .tab-content {
        display: none;
        animation: fadeIn 0.3s ease;
      }

      .tab-content.active {
        display: block;
      }

      @keyframes fadeIn {
        from {
          opacity: 0;
          transform: translateY(5px);
        }
        to {
          opacity: 1;
          transform: translateY(0);
        }
      }

      /* Status Badges */
      .status {
        padding: 1rem;
        border-radius: 8px;
        margin-bottom: 1.5rem;
        font-size: 0.9rem;
        display: flex;
        flex-direction: column;
        gap: 0.5rem;
        word-break: break-all;
      }

      .status.success {
        background-color: #d1fae5;
        color: #065f46;
        border-left: 4px solid var(--success);
      }

      .status.error {
        background-color: #fee2e2;
        color: #991b1b;
        border-left: 4px solid var(--danger);
      }

      .status.info {
        background-color: #eff6ff;
        color: #1e40af;
        border-left: 4px solid var(--primary);
      }

      /* Specific Components */
      .auth-url {
        background-color: #eff6ff;
        border: 1px solid #bfdbfe;
        border-radius: 8px;
        padding: 1rem;
        text-align: center;
        margin: 1rem 0;
        word-break: break-all;
      }

      .auth-url a {
        color: var(--primary);
        font-weight: 600;
        text-decoration: none;
      }

      .credentials,
      .cred-content {
        background-color: #1e293b;
        color: #e2e8f0;
        border-radius: 8px;
        padding: 1rem;
        font-family: "JetBrains Mono", "Fira Code", monospace;
        font-size: 0.8rem;
        white-space: pre-wrap;
        word-break: break-all;
        max-height: 300px;
        overflow-y: auto;
      }

      .upload-area {
        border: 2px dashed var(--border);
        border-radius: 12px;
        padding: 2rem;
        text-align: center;
        background-color: #f8fafc;
        cursor: pointer;
        transition: all 0.2s;
      }

      .upload-area:hover,
      .upload-area.dragover {
        border-color: var(--primary);
        background-color: #eff6ff;
      }

      .file-item {
        background: white;
        border: 1px solid var(--border);
        border-radius: 8px;
        padding: 0.8rem;
        margin: 0.5rem 0;
        display: flex;
        justify-content: space-between;
        align-items: center;
      }

      /* Stats Grid */
      .stats-container {
        display: grid;
        grid-template-columns: repeat(auto-fit, minmax(120px, 1fr));
        gap: 1rem;
        margin-bottom: 1.5rem;
      }

      .stat-item {
        background: white;
        border: 1px solid var(--border);
        border-radius: 12px;
        padding: 1rem;
        text-align: center;
        box-shadow: 0 1px 2px rgba(0, 0, 0, 0.05);
      }

      .stat-number {
        font-size: 1.5rem;
        font-weight: 700;
        display: block;
        margin-bottom: 0.25rem;
      }

      .stat-label {
        color: var(--text-light);
        font-size: 0.8rem;
        font-weight: 500;
        text-transform: uppercase;
      }

      .stat-item.total .stat-number {
        color: var(--primary);
      }
      .stat-item.normal .stat-number {
        color: var(--success);
      }
      .stat-item.disabled .stat-number {
        color: var(--text-light);
      }

      /* Credential Cards */
      .cred-card {
        background: white;
        border: 1px solid var(--border);
        border-radius: 8px;
        padding: 1rem;
        margin-bottom: 1rem;
        transition: all 0.2s;
      }

      .cred-card:hover {
        border-color: var(--primary);
        box-shadow: 0 2px 4px rgba(0, 0, 0, 0.05);
      }

      .cred-card.disabled {
        background-color: #f1f5f9;
        opacity: 0.9;
      }

      .cred-header {
        display: flex;
        justify-content: space-between;
        align-items: flex-start;
        margin-bottom: 0.8rem;
        gap: 0.5rem;
        flex-wrap: wrap;
      }

      .cred-filename {
        font-family: monospace;
        font-weight: 600;
        color: var(--text);
        word-break: break-all;
        font-size: 0.9rem;
      }

      .status-badge {
        padding: 0.2rem 0.6rem;
        border-radius: 9999px;
        font-size: 0.75rem;
        font-weight: 600;
        text-transform: uppercase;
        white-space: nowrap;
        display: inline-block;
        margin-right: 0.25rem;
        margin-bottom: 0.25rem;
      }

      .status-badge.enabled {
        background-color: #d1fae5;
        color: #065f46;
      }
      .status-badge.disabled {
        background-color: #f1f5f9;
        color: #64748b;
      }
      .error-codes {
        background-color: #fee2e2;
        color: #991b1b;
      }
      .cooldown-badge {
        background-color: #ffc107;
        color: #856404;
      }

      .cred-actions {
        display: flex;
        gap: 0.5rem;
        flex-wrap: wrap;
        margin-top: 0.8rem;
      }

      .cred-btn {
        padding: 0.4rem 0.8rem;
        border-radius: 6px;
        font-size: 0.8rem;
        cursor: pointer;
        border: 1px solid var(--border);
        background: white;
        transition: all 0.2s;
        flex: 1 0 auto; /* Mobile friendly buttons */
        text-align: center;
        min-width: 60px;
      }

      .cred-btn:hover {
        background: #f8fafc;
        border-color: var(--primary);
        color: var(--primary);
      }

      .cred-btn.enable {
        color: var(--success);
        border-color: var(--success);
      }
      .cred-btn.enable:hover {
        background-color: var(--success);
        color: white;
      }

      .cred-btn.disable {
        color: var(--text-light);
        border-color: var(--text-light);
      }
      .cred-btn.disable:hover {
        background-color: var(--text-light);
        color: white;
      }

      .cred-btn.delete {
        color: var(--danger);
        border-color: var(--danger);
      }
      .cred-btn.delete:hover {
        background-color: var(--danger);
        color: white;
      }

      /* Filters and Batch Actions */
      .batch-controls,
      .filter-container {
        background: #f8fafc;
        padding: 1rem;
        border-radius: 8px;
        margin-bottom: 1.5rem;
        border: 1px solid var(--border);
        display: flex;
        flex-wrap: wrap;
        gap: 0.8rem;
        align-items: center;
      }

      /* Logs */
      #logContainer {
        background-color: #1e1e1e;
        color: #e0e0e0;
        font-family: "JetBrains Mono", monospace;
        font-size: 0.8rem;
        height: 60vh;
        overflow-y: auto;
        border-radius: 8px;
        padding: 1rem;
        white-space: pre-wrap;
      }

      .hidden {
        display: none !important;
      }
      .loading {
        text-align: center;
        padding: 2rem;
        color: var(--text-light);
      }

      /* Progress Bar */
      .progress-bar {
        width: 100%;
        height: 0.75rem;
        background-color: #e2e8f0;
        border-radius: 9999px;
        overflow: hidden;
        margin-top: 0.5rem;
      }

      .progress-fill {
        height: 100%;
        background-color: var(--primary);
        transition: width 0.3s ease;
      }

      /* Mobile Adjustments */
      @media (max-width: 768px) {
        .navbar {
          padding: 0.8rem 1rem;
        }
        .container {
          margin: 1rem auto;
          padding: 0 0.8rem;
        }
        .card-header {
          padding: 0.8rem 1rem;
          flex-direction: column;
          align-items: flex-start;
        }
        .card-body {
          padding: 1rem;
        }
        .tabs {
          margin: 0 -0.8rem 1rem -0.8rem;
          padding: 0 0.8rem 0.5rem 0.8rem;
        }
        .stat-number {
          font-size: 1.25rem;
        }
        .cred-actions .cred-btn {
          padding: 0.5rem;
        }
        .batch-controls,
        .filter-container {
          flex-direction: column;
          align-items: stretch;
        }
        .batch-controls > div,
        .filter-container > div {
          width: 100%;
        }
        .login-card {
          padding: 1.5rem;
        }
      }
    </style>
  </head>

  <body>
    <!-- 登录界面 -->
    <div id="loginSection" class="login-wrapper">
      <div class="login-card">
        <div style="margin-bottom: 2rem; color: var(--primary)">
          <i class="ri-shield-keyhole-line" style="font-size: 3rem"></i>
        </div>
        <h2 style="margin-bottom: 1.5rem; color: var(--text)">
          GCLI2API 管理面板
        </h2>
        <p style="margin-bottom: 2rem; color: var(--text-light)">
          请输入访问密码以继续
        </p>
        <div class="form-group">
          <input
            type="password"
            id="loginPassword"
            placeholder="输入密码"
            onkeypress="handlePasswordEnter(event)"
          />
        </div>
        <button class="btn" onclick="login()" style="width: 100%">
          <i class="ri-login-circle-line"></i> 登录
        </button>
      </div>
    </div>

    <!-- 主界面 -->
    <div id="mainSection" class="hidden">
      <nav class="navbar">
        <div class="brand"><i class="ri-cloud-settings-line"></i> GCLI2API</div>
        <button class="btn btn-sm btn-danger" onclick="logout()">
          <i class="ri-logout-box-r-line"></i> 退出
        </button>
      </nav>

      <div class="container">
        <!-- 标签页导航 -->
        <div class="tabs">
          <button class="tab active" onclick="switchTab('oauth')">
            <i class="ri-google-fill"></i> OAuth
          </button>
          <button class="tab" onclick="switchTab('antigravity')">
            <i class="ri-rocket-line"></i> Antigravity
          </button>
          <button class="tab" onclick="switchTab('upload')">
            <i class="ri-upload-cloud-2-line"></i> 上传
          </button>
          <button class="tab" onclick="switchTab('manage')">
            <i class="ri-folder-settings-line"></i> GCLI管理
          </button>
          <button class="tab" onclick="switchTab('antigravity-manage')">
            <i class="ri-folder-shield-line"></i> AG管理
          </button>
          <button class="tab" onclick="switchTab('config')">
            <i class="ri-settings-4-line"></i> 配置
          </button>
          <button class="tab" onclick="switchTab('logs')">
            <i class="ri-file-list-3-line"></i> 日志
          </button>
          <button class="tab" onclick="switchTab('about')">
            <i class="ri-information-line"></i> 关于
          </button>
        </div>

        <!-- 全局状态提示区 -->
        <div id="statusSection"></div>

        <!-- OAuth认证标签页 -->
        <div id="oauthTab" class="tab-content active">
          <div class="card">
            <div class="card-header">
              <i class="ri-key-2-line"></i> Google OAuth 认证
            </div>
            <div class="card-body">
              <div class="status success">
                <div>
                  <strong><i class="ri-magic-line"></i> 自动化优化：</strong>
                  认证成功后将自动启用必需的API服务
                </div>
              </div>

              <!-- Project ID 输入框 -->
              <div class="form-group">
                <div
                  style="
                    cursor: pointer;
                    padding: 0.8rem;
                    border: 1px solid var(--border);
                    border-radius: 8px;
                    background: #f8fafc;
                    display: flex;
                    justify-content: space-between;
                    align-items: center;
                  "
                  onclick="toggleProjectIdSection()"
                >
                  <span
                    style="
                      font-weight: 600;
                      color: var(--text);
                      font-size: 0.9rem;
                    "
                  >
                    <i class="ri-folder-line"></i> 高级选项：Google Cloud
                    Project ID
                  </span>
                  <i id="projectIdToggleIcon" class="ri-arrow-right-s-line"></i>
                </div>
                <div
                  id="projectIdSection"
                  style="
                    display: none;
                    margin-top: 10px;
                    padding: 1rem;
                    border: 1px solid var(--border);
                    border-radius: 8px;
                  "
                >
                  <label for="projectId">手动输入项目ID (可选):</label>
                  <input
                    type="text"
                    id="projectId"
                    placeholder="留空将尝试自动检测"
                  />
                </div>
              </div>

              <button
                class="btn"
                id="getAuthBtn"
                onclick="startAuth()"
                style="width: 100%; padding: 1rem"
              >
                <i class="ri-google-line"></i> 获取认证链接
              </button>

              <div
                id="authUrlSection"
                class="hidden"
                style="margin-top: 1.5rem"
              >
                <h4 style="margin-bottom: 0.5rem">认证链接：</h4>
                <div class="auth-url">
                  <a id="authUrl" href="#" target="_blank"
                    >点击此链接进行认证</a
                  >
                </div>

                <div class="status info" style="font-size: 0.85rem">
                  <strong
                    ><i class="ri-information-line"></i> 认证步骤说明：</strong
                  >
                  <ol style="margin: 5px 0; padding-left: 20px">
                    <li>
                      点击上方认证链接，在弹出的新窗口中完成 Google
                      账号登录和授权。
                    </li>
                    <li>授权成功后，页面会跳转到 localhost 并显示成功信息。</li>
                    <li>关闭 OAuth 窗口，返回本页面。</li>
                    <li>
                      点击下方的 <strong>"获取认证文件"</strong> 按钮完成流程。
                    </li>
                  </ol>
                </div>

                <!-- 回调URL输入 -->
                <div
                  class="form-group"
                  style="
                    background: #f8fafc;
                    padding: 1rem;
                    border-radius: 8px;
                    border: 1px solid var(--border);
                  "
                >
                  <div
                    style="
                      cursor: pointer;
                      display: flex;
                      justify-content: space-between;
                      align-items: center;
                      margin-bottom: 10px;
                    "
                    onclick="toggleCallbackUrlSection()"
                  >
                    <span
                      style="
                        font-weight: 600;
                        color: var(--primary);
                        font-size: 0.9rem;
                      "
                      ><i class="ri-rocket-line"></i>
                      无法回源？使用回调URL手动完成</span
                    >
                    <i
                      id="callbackUrlToggleIcon"
                      class="ri-arrow-down-s-line"
                    ></i>
                  </div>
                  <div id="callbackUrlSection" style="display: none">
                    <div
                      style="
                        background: #fff3cd;
                        border: 1px solid #ffeaa7;
                        border-radius: 6px;
                        padding: 10px;
                        margin-bottom: 10px;
                        font-size: 0.85rem;
                        color: #856404;
                      "
                    >
                      <strong>📚 适用场景：</strong> 云服务器、VPS、Docker
                      容器环境，或本地无法访问 localhost:8080 时使用。
                    </div>

                    <div
                      style="
                        font-size: 0.85rem;
                        color: var(--text);
                        margin-bottom: 10px;
                      "
                    >
                      <strong>📋 使用步骤：</strong>
                      <ol
                        style="
                          margin: 5px 0;
                          padding-left: 20px;
                          color: var(--text-light);
                        "
                      >
                        <li>点击上方认证链接进行授权。</li>
                        <li>
                          授权成功跳转后，复制浏览器地址栏的
                          <strong>完整 URL</strong>（包含
                          <code>?state=...&code=...</code>）。
                        </li>
                        <li>将 URL 粘贴到下方输入框，点击提交。</li>
                      </ol>
                    </div>

                    <input
                      type="url"
                      id="callbackUrlInput"
                      placeholder="http://localhost:8080/?state=...&code=..."
                    />
                    <button
                      class="btn btn-success"
                      style="margin-top: 10px; width: 100%"
                      onclick="processCallbackUrl()"
                    >
                      <i class="ri-check-double-line"></i> 提交回调URL获取凭证
                    </button>
                  </div>
                </div>

                <button
                  class="btn"
                  id="getCredsBtn"
                  onclick="getCredentials()"
                  style="width: 100%"
                >
                  <i class="ri-download-cloud-2-line"></i> 获取认证文件
                </button>
              </div>

              <div
                id="credentialsSection"
                class="hidden"
                style="margin-top: 1.5rem"
              >
                <h4>认证结果：</h4>
                <div class="credentials" id="credentialsContent"></div>
              </div>
            </div>
          </div>
        </div>

        <!-- Antigravity 认证标签页 -->
        <div id="antigravityTab" class="tab-content">
          <div class="card">
            <div class="card-header">
              <i class="ri-rocket-line"></i> Antigravity 认证
            </div>
            <div class="card-body">
              <div class="status info">
                <div>
                  <strong>🚀 Antigravity 模式：</strong> 获取谷歌 Antigravity
                  凭证
                </div>
              </div>

              <button
                class="btn"
                id="getAntigravityAuthBtn"
                style="width: 100%; padding: 1rem"
              >
                <i class="ri-links-line"></i> 获取认证链接
              </button>

              <div
                id="antigravityAuthUrlSection"
                class="hidden"
                style="margin-top: 1.5rem"
              >
                <h4 style="margin-bottom: 0.5rem">认证链接：</h4>
                <div class="auth-url">
                  <a id="antigravityAuthUrl" href="#" target="_blank"
                    >点击此链接进行认证</a
                  >
                </div>

                <div class="status info" style="font-size: 0.85rem">
                  <strong
                    ><i class="ri-information-line"></i> 使用说明：</strong
                  >
                  <ol style="margin: 5px 0; padding-left: 20px">
                    <li>点击上方认证链接，在新窗口中完成 Google 授权。</li>
                    <li>授权成功后页面会跳转到 localhost。</li>
                    <li>关闭 OAuth 窗口，返回本页面。</li>
                    <li>点击下方的 <strong>"获取凭证"</strong> 按钮。</li>
                  </ol>
                </div>

<<<<<<< HEAD
                <!-- 回调URL输入 -->
                <div
                  class="form-group"
                  style="
                    background: #f8fafc;
                    padding: 1rem;
                    border-radius: 8px;
                    border: 1px solid var(--border);
                  "
                >
                  <div
                    style="
                      cursor: pointer;
                      display: flex;
                      justify-content: space-between;
                      align-items: center;
                      margin-bottom: 10px;
                    "
                    onclick="toggleAntigravityCallbackUrlSection()"
                  >
                    <span
                      style="
                        font-weight: 600;
                        color: var(--primary);
                        font-size: 0.9rem;
                      "
                      ><i class="ri-rocket-line"></i>
                      无法回源？使用回调URL手动完成</span
                    >
                    <i
                      id="antigravityCallbackUrlToggleIcon"
                      class="ri-arrow-down-s-line"
                    ></i>
                  </div>
                  <div id="antigravityCallbackUrlSection" style="display: none">
                    <div
                      style="
                        background: #fff3cd;
                        border: 1px solid #ffeaa7;
                        border-radius: 6px;
                        padding: 10px;
                        margin-bottom: 10px;
                        font-size: 0.85rem;
                        color: #856404;
                      "
                    >
                      <strong>📚 适用场景：</strong> 云服务器、VPS、Docker
                      容器环境，或本地无法访问 localhost:8080 时使用。
=======
                <!-- 检验功能说明 -->
                <div class="status info" style="margin-bottom: 20px;">
                    <strong>💡 检验功能说明：</strong>
                    <p style="margin: 10px 0;">
                        点击每个凭证的"检验"按钮可以重新获取Project ID。<br>
                        <strong style="color: #0c5460;">✅ 检验成功可以恢复403错误</strong>，让凭证重新正常工作。<br>
                        建议在遇到403错误时使用此功能。
                    </p>
                </div>

                <!-- 状态统计 -->
                <div class="stats-container" id="statsContainer">
                    <div class="stat-item total">
                        <span class="stat-number" id="statTotal">0</span>
                        <span class="stat-label">总计</span>
                    </div>
                    <div class="stat-item normal">
                        <span class="stat-number" id="statNormal">0</span>
                        <span class="stat-label">正常</span>
>>>>>>> b06fdc78
                    </div>
                    <div
                      style="
                        font-size: 0.85rem;
                        color: var(--text);
                        margin-bottom: 10px;
                      "
                    >
                      <strong>📋 使用步骤：</strong>
                      <ol
                        style="
                          margin: 5px 0;
                          padding-left: 20px;
                          color: var(--text-light);
                        "
                      >
                        <li>授权成功跳转后，复制地址栏完整 URL。</li>
                        <li>粘贴到下方输入框并提交。</li>
                      </ol>
                    </div>
                    <input
                      type="url"
                      id="antigravityCallbackUrlInput"
                      placeholder="http://localhost:8080/?state=...&code=..."
                    />
                    <button
                      class="btn btn-success"
                      style="margin-top: 10px; width: 100%"
                      onclick="processAntigravityCallbackUrl()"
                    >
                      <i class="ri-check-double-line"></i> 提交回调URL获取凭证
                    </button>
                  </div>
                </div>

                <button
                  class="btn"
                  id="getAntigravityCredsBtn"
                  onclick="getAntigravityCredentials()"
                  style="width: 100%"
                >
                  <i class="ri-download-cloud-2-line"></i> 获取凭证
                </button>
              </div>

              <div
                id="antigravityCredsSection"
                class="hidden"
                style="margin-top: 1.5rem"
              >
                <h4>凭证内容：</h4>
                <div class="credentials" id="antigravityCredsContent"></div>
                <button
                  class="btn"
                  onclick="downloadAntigravityCredentials()"
                  style="width: 100%; margin-top: 1rem"
                >
                  <i class="ri-file-download-line"></i> 下载文件
                </button>
              </div>
            </div>
          </div>
        </div>

<<<<<<< HEAD
        <!-- 批量上传标签页 -->
        <div id="uploadTab" class="tab-content">
          <!-- GCLI 上传 -->
          <div class="card">
            <div class="card-header">
              <i class="ri-upload-cloud-2-line"></i> GCLI 凭证批量上传
            </div>
            <div class="card-body">
              <div
                class="upload-area"
                id="uploadArea"
                onclick="document.getElementById('fileInput').click()"
              >
                <i
                  class="ri-upload-2-line"
                  style="
                    font-size: 2rem;
                    color: var(--text-light);
                    margin-bottom: 0.5rem;
                    display: block;
                  "
                ></i>
                <p>点击或拖拽上传 (.json/.zip)</p>
              </div>
              <input
                type="file"
                id="fileInput"
                multiple
                accept=".json,.zip"
                style="display: none"
                onchange="handleFileSelect(event)"
              />

              <div id="fileListSection" class="hidden" style="margin-top: 1rem">
                <div id="fileList"></div>
                <div style="display: flex; gap: 0.5rem; margin-top: 1rem">
                  <button class="btn" onclick="uploadFiles()" style="flex: 1">
                    上传
                  </button>
                  <button
                    class="btn btn-secondary"
                    onclick="clearFiles()"
                    style="flex: 1"
                  >
                    清空
                  </button>
                </div>
              </div>

              <div
                id="uploadProgressSection"
                class="hidden"
                style="margin-top: 1rem"
              >
                <div class="progress-bar">
                  <div
                    class="progress-fill"
                    id="progressFill"
                    style="width: 0%"
                  ></div>
=======
                <!-- 批量操作控件 -->
                <div class="batch-controls">
                    <h4 style="margin-top: 0; margin-bottom: 10px;">批量操作</h4>
                    <div class="batch-actions">
                        <div class="checkbox-container">
                            <input type="checkbox" id="selectAllCheckbox" class="select-all-checkbox"
                                onchange="toggleSelectAll()">
                            <label for="selectAllCheckbox">全选</label>
                        </div>
                        <span class="selected-count" id="selectedCount">已选择 0 项</span>
                        <button class="batch-btn batch-enable" id="batchEnableBtn" onclick="batchAction('enable')"
                            disabled>批量启用</button>
                        <button class="batch-btn batch-disable" id="batchDisableBtn" onclick="batchAction('disable')"
                            disabled>批量禁用</button>
                        <button class="batch-btn batch-delete" id="batchDeleteBtn" onclick="batchAction('delete')"
                            disabled>批量删除</button>
                        <button class="batch-btn" style="background-color: #ff9800;" id="batchVerifyBtn" onclick="batchVerifyProjectIds()" disabled>批量检验</button>
                        <button class="batch-btn batch-email" onclick="refreshAllEmails()">刷新所有邮箱</button>
                    </div>
                </div>

                <!-- 筛选和分页控件 -->
                <div class="filter-container">
                    <label for="statusFilter">凭证状态：</label>
                    <select id="statusFilter" class="filter-select" onchange="applyStatusFilter()">
                        <option value="all">全部凭证</option>
                        <option value="enabled">仅启用</option>
                        <option value="disabled">仅禁用</option>
                    </select>

                    <label for="errorCodeFilter" style="margin-left: 20px;">错误码：</label>
                    <select id="errorCodeFilter" class="filter-select" onchange="applyStatusFilter()">
                        <option value="all">全部</option>
                        <option value="400">400</option>
                        <option value="403">403</option>
                        <option value="429">429</option>
                        <option value="500">500</option>
                    </select>

                    <label for="cooldownFilter" style="margin-left: 20px;">冷却状态：</label>
                    <select id="cooldownFilter" class="filter-select" onchange="applyStatusFilter()">
                        <option value="all">全部</option>
                        <option value="in_cooldown">CD中</option>
                        <option value="no_cooldown">未CD</option>
                    </select>

                    <label for="pageSizeSelect" style="margin-left: 20px;">每页显示：</label>
                    <select id="pageSizeSelect" class="page-size-select" onchange="changePageSize()">
                        <option value="20">20</option>
                        <option value="50">50</option>
                        <option value="100">100</option>
                        <option value="200">200</option>
                        <option value="500">500</option>
                        <option value="1000">1000</option>
                    </select>
>>>>>>> b06fdc78
                </div>
                <p
                  id="progressText"
                  style="
                    text-align: right;
                    font-size: 0.8rem;
                    color: var(--text-light);
                  "
                >
                  0%
                </p>
              </div>
            </div>
          </div>

          <!-- Antigravity 上传 -->
          <div class="card">
            <div class="card-header" style="color: var(--success)">
              <i class="ri-rocket-line"></i> Antigravity 凭证批量上传
            </div>
            <div class="card-body">
              <div
                class="upload-area"
                style="border-color: var(--success)"
                onclick="document.getElementById('antigravityFileInput').click()"
                ondragover="event.preventDefault(); this.style.backgroundColor='#f0fdf4';"
                ondragleave="this.style.backgroundColor='#f8fafc';"
                ondrop="handleAntigravityFileDrop(event)"
              >
                <i
                  class="ri-upload-2-line"
                  style="
                    font-size: 2rem;
                    color: var(--success);
                    margin-bottom: 0.5rem;
                    display: block;
                  "
                ></i>
                <p>点击或拖拽 Antigravity 凭证</p>
              </div>
              <input
                type="file"
                id="antigravityFileInput"
                multiple
                accept=".json,.zip"
                style="display: none"
                onchange="handleAntigravityFileSelect(event)"
              />

              <div
                id="antigravityFileListSection"
                class="hidden"
                style="margin-top: 1rem"
              >
                <div id="antigravityFileList"></div>
                <div style="display: flex; gap: 0.5rem; margin-top: 1rem">
                  <button
                    class="btn btn-success"
                    onclick="uploadAntigravityFiles()"
                    style="flex: 1"
                  >
                    上传
                  </button>
                  <button
                    class="btn btn-secondary"
                    onclick="clearAntigravityFiles()"
                    style="flex: 1"
                  >
                    清空
                  </button>
                </div>
              </div>

              <div
                id="antigravityUploadProgressSection"
                class="hidden"
                style="margin-top: 1rem"
              >
                <div class="progress-bar">
                  <div
                    class="progress-fill"
                    id="antigravityProgressFill"
                    style="width: 0%; background-color: var(--success)"
                  ></div>
                </div>
                <p
                  id="antigravityProgressText"
                  style="
                    text-align: right;
                    font-size: 0.8rem;
                    color: var(--text-light);
                  "
                >
                  0%
                </p>
              </div>
            </div>
          </div>
        </div>

<<<<<<< HEAD
        <!-- GCLI 凭证管理标签页 -->
        <div id="manageTab" class="tab-content">
          <div class="card">
            <div class="card-header">
              <span><i class="ri-folder-settings-line"></i> GCLI 凭证管理</span>
              <div style="display: flex; gap: 0.5rem">
                <button class="btn btn-sm" onclick="refreshCredsStatus()">
                  <i class="ri-refresh-line"></i>
                </button>
                <button
                  class="btn btn-sm btn-success"
                  onclick="downloadAllCreds()"
                >
                  <i class="ri-file-zip-line"></i>
                </button>
              </div>
            </div>
            <div class="card-body">
              <!-- 统计 -->
              <div class="stats-container" id="statsContainer">
                <div class="stat-item total">
                  <span class="stat-number" id="statTotal">0</span>
                  <span class="stat-label">总计</span>
=======
            <!-- Antigravity 凭证管理标签页 -->
            <div id="antigravity-manageTab" class="tab-content">
                <h3>Antigravity凭证文件管理</h3>
                <p>管理所有Antigravity认证文件，查看状态和执行操作</p>

                <!-- 检验功能说明 -->
                <div class="status info" style="margin-bottom: 20px;">
                    <strong>💡 检验功能说明：</strong>
                    <p style="margin: 10px 0;">
                        点击每个凭证的"检验"按钮可以重新获取Project ID。<br>
                        <strong style="color: #0c5460;">✅ 检验成功可以恢复403错误</strong>，让凭证重新正常工作。<br>
                        建议在遇到403错误时使用此功能。
                    </p>
                </div>

                <!-- 状态统计 -->
                <div class="stats-container" id="antigravityStatsContainer">
                    <div class="stat-item total">
                        <span class="stat-number" id="antigravityStatTotal">0</span>
                        <span class="stat-label">总计</span>
                    </div>
                    <div class="stat-item normal">
                        <span class="stat-number" id="antigravityStatNormal">0</span>
                        <span class="stat-label">正常</span>
                    </div>
                    <div class="stat-item disabled">
                        <span class="stat-number" id="antigravityStatDisabled">0</span>
                        <span class="stat-label">禁用</span>
                    </div>
>>>>>>> b06fdc78
                </div>
                <div class="stat-item normal">
                  <span class="stat-number" id="statNormal">0</span>
                  <span class="stat-label">正常</span>
                </div>
<<<<<<< HEAD
                <div class="stat-item disabled">
                  <span class="stat-number" id="statDisabled">0</span>
                  <span class="stat-label">禁用</span>
=======

                <!-- 批量操作控件 -->
                <div class="batch-controls">
                    <h4 style="margin-top: 0; margin-bottom: 10px;">批量操作</h4>
                    <div class="batch-actions">
                        <div class="checkbox-container">
                            <input type="checkbox" id="selectAllAntigravityCheckbox" class="select-all-checkbox"
                                onchange="toggleSelectAllAntigravity()">
                            <label for="selectAllAntigravityCheckbox">全选</label>
                        </div>
                        <span class="selected-count" id="antigravitySelectedCount">已选择 0 项</span>
                        <button class="batch-btn batch-enable" id="antigravityBatchEnableBtn" onclick="batchAntigravityAction('enable')"
                            disabled>批量启用</button>
                        <button class="batch-btn batch-disable" id="antigravityBatchDisableBtn" onclick="batchAntigravityAction('disable')"
                            disabled>批量禁用</button>
                        <button class="batch-btn batch-delete" id="antigravityBatchDeleteBtn" onclick="batchAntigravityAction('delete')"
                            disabled>批量删除</button>
                        <button class="batch-btn" style="background-color: #ff9800;" id="antigravityBatchVerifyBtn" onclick="batchVerifyAntigravityProjectIds()" disabled>批量检验</button>
                        <button class="batch-btn batch-email" onclick="refreshAllAntigravityEmails()">刷新所有邮箱</button>
                    </div>
>>>>>>> b06fdc78
                </div>
              </div>

<<<<<<< HEAD
              <!-- 批量操作 -->
              <div class="batch-controls">
                <div
                  style="
                    display: flex;
                    align-items: center;
                    gap: 0.5rem;
                    width: 100%;
                  "
                >
                  <input
                    type="checkbox"
                    id="selectAllCheckbox"
                    onchange="toggleSelectAll()"
                    style="width: auto"
                  />
                  <label for="selectAllCheckbox" style="margin: 0">全选</label>
                  <span
                    id="selectedCount"
                    style="
                      margin-left: auto;
                      font-weight: 600;
                      color: var(--primary);
                    "
                    >已选 0</span
                  >
=======
                <!-- 筛选和分页控件 -->
                <div class="filter-container">
                    <label for="antigravityStatusFilter">凭证状态：</label>
                    <select id="antigravityStatusFilter" class="filter-select" onchange="applyAntigravityStatusFilter()">
                        <option value="all">全部凭证</option>
                        <option value="enabled">仅启用</option>
                        <option value="disabled">仅禁用</option>
                    </select>

                    <label for="antigravityErrorCodeFilter" style="margin-left: 20px;">错误码：</label>
                    <select id="antigravityErrorCodeFilter" class="filter-select" onchange="applyAntigravityStatusFilter()">
                        <option value="all">全部</option>
                        <option value="400">400</option>
                        <option value="403">403</option>
                        <option value="429">429</option>
                        <option value="500">500</option>
                    </select>

                    <label for="antigravityCooldownFilter" style="margin-left: 20px;">冷却状态：</label>
                    <select id="antigravityCooldownFilter" class="filter-select" onchange="applyAntigravityStatusFilter()">
                        <option value="all">全部</option>
                        <option value="in_cooldown">CD中</option>
                        <option value="no_cooldown">未CD</option>
                    </select>

                    <label for="antigravityPageSizeSelect" style="margin-left: 20px;">每页显示：</label>
                    <select id="antigravityPageSizeSelect" class="page-size-select" onchange="changeAntigravityPageSize()">
                        <option value="20">20</option>
                        <option value="50">50</option>
                        <option value="100">100</option>
                        <option value="200">200</option>
                        <option value="500">500</option>
                        <option value="1000">1000</option>
                    </select>
>>>>>>> b06fdc78
                </div>
                <div
                  style="
                    display: flex;
                    gap: 0.5rem;
                    width: 100%;
                    flex-wrap: wrap;
                  "
                >
                  <button
                    class="cred-btn enable"
                    id="batchEnableBtn"
                    onclick="batchAction('enable')"
                    disabled
                  >
                    启用
                  </button>
                  <button
                    class="cred-btn disable"
                    id="batchDisableBtn"
                    onclick="batchAction('disable')"
                    disabled
                  >
                    禁用
                  </button>
                  <button
                    class="cred-btn delete"
                    id="batchDeleteBtn"
                    onclick="batchAction('delete')"
                    disabled
                  >
                    删除
                  </button>
                  <button
                    class="cred-btn"
                    onclick="refreshAllEmails()"
                    style="color: var(--primary); border-color: var(--primary)"
                  >
                    刷新邮箱
                  </button>
                </div>
              </div>

              <!-- 筛选 -->
              <div class="filter-container">
                <select
                  id="statusFilter"
                  onchange="applyStatusFilter()"
                  style="width: auto; flex: 1"
                >
                  <option value="all">全部状态</option>
                  <option value="enabled">仅启用</option>
                  <option value="disabled">仅禁用</option>
                </select>
                <select
                  id="pageSizeSelect"
                  onchange="changePageSize()"
                  style="width: auto; flex: 1"
                >
                  <option value="20">20条/页</option>
                  <option value="50">50条/页</option>
                  <option value="100">100条/页</option>
                </select>
              </div>

              <div id="credsListSection">
                <div class="loading" id="credsLoading">正在加载...</div>
                <div id="credsList"></div>

                <!-- 分页 -->
                <div
                  id="paginationContainer"
                  style="
                    display: none;
                    justify-content: center;
                    gap: 1rem;
                    margin-top: 1.5rem;
                    align-items: center;
                  "
                >
                  <button
                    class="btn btn-secondary btn-sm"
                    id="prevPageBtn"
                    onclick="changePage(-1)"
                  >
                    上一页
                  </button>
                  <div
                    id="paginationInfo"
                    style="font-size: 0.9rem; color: var(--text-light)"
                  >
                    1 / 1
                  </div>
                  <button
                    class="btn btn-secondary btn-sm"
                    id="nextPageBtn"
                    onclick="changePage(1)"
                  >
                    下一页
                  </button>
                </div>
              </div>
            </div>
          </div>
        </div>

        <!-- Antigravity 凭证管理标签页 -->
        <div id="antigravity-manageTab" class="tab-content">
          <div class="card">
            <div class="card-header">
              <span><i class="ri-folder-shield-line"></i> AG 凭证管理</span>
              <div style="display: flex; gap: 0.5rem">
                <button
                  class="btn btn-sm"
                  onclick="refreshAntigravityCredsList()"
                >
                  <i class="ri-refresh-line"></i>
                </button>
                <button
                  class="btn btn-sm btn-success"
                  onclick="downloadAllAntigravityCreds()"
                >
                  <i class="ri-file-zip-line"></i>
                </button>
              </div>
            </div>
            <div class="card-body">
              <!-- 统计 -->
              <div class="stats-container" id="antigravityStatsContainer">
                <div class="stat-item total">
                  <span class="stat-number" id="antigravityStatTotal">0</span>
                  <span class="stat-label">总计</span>
                </div>
                <div class="stat-item normal">
                  <span class="stat-number" id="antigravityStatNormal">0</span>
                  <span class="stat-label">正常</span>
                </div>
                <div class="stat-item disabled">
                  <span class="stat-number" id="antigravityStatDisabled"
                    >0</span
                  >
                  <span class="stat-label">禁用</span>
                </div>
              </div>

              <!-- 批量操作 -->
              <div class="batch-controls">
                <div
                  style="
                    display: flex;
                    align-items: center;
                    gap: 0.5rem;
                    width: 100%;
                  "
                >
                  <input
                    type="checkbox"
                    id="selectAllAntigravityCheckbox"
                    onchange="toggleSelectAllAntigravity()"
                    style="width: auto"
                  />
                  <label for="selectAllAntigravityCheckbox" style="margin: 0"
                    >全选</label
                  >
                  <span
                    id="antigravitySelectedCount"
                    style="
                      margin-left: auto;
                      font-weight: 600;
                      color: var(--primary);
                    "
                    >已选 0</span
                  >
                </div>
                <div
                  style="
                    display: flex;
                    gap: 0.5rem;
                    width: 100%;
                    flex-wrap: wrap;
                  "
                >
                  <button
                    class="cred-btn enable"
                    id="antigravityBatchEnableBtn"
                    onclick="batchAntigravityAction('enable')"
                    disabled
                  >
                    启用
                  </button>
                  <button
                    class="cred-btn disable"
                    id="antigravityBatchDisableBtn"
                    onclick="batchAntigravityAction('disable')"
                    disabled
                  >
                    禁用
                  </button>
                  <button
                    class="cred-btn delete"
                    id="antigravityBatchDeleteBtn"
                    onclick="batchAntigravityAction('delete')"
                    disabled
                  >
                    删除
                  </button>
                  <button
                    class="cred-btn"
                    onclick="refreshAllAntigravityEmails()"
                    style="color: var(--primary); border-color: var(--primary)"
                  >
                    刷新邮箱
                  </button>
                </div>
              </div>

              <!-- 筛选 -->
              <div class="filter-container">
                <select
                  id="antigravityStatusFilter"
                  onchange="applyAntigravityStatusFilter()"
                  style="width: auto; flex: 1"
                >
                  <option value="all">全部状态</option>
                  <option value="enabled">仅启用</option>
                  <option value="disabled">仅禁用</option>
                </select>
                <select
                  id="antigravityPageSizeSelect"
                  onchange="changeAntigravityPageSize()"
                  style="width: auto; flex: 1"
                >
                  <option value="20">20条/页</option>
                  <option value="50">50条/页</option>
                  <option value="100">100条/页</option>
                </select>
              </div>

              <div id="antigravityCredsListSection">
                <div class="loading" id="antigravityCredsLoading">
                  正在加载...
                </div>
                <div id="antigravityCredsList"></div>

                <!-- 分页 -->
                <div
                  id="antigravityPaginationContainer"
                  style="
                    display: none;
                    justify-content: center;
                    gap: 1rem;
                    margin-top: 1.5rem;
                    align-items: center;
                  "
                >
                  <button
                    class="btn btn-secondary btn-sm"
                    id="antigravityPrevPageBtn"
                    onclick="changeAntigravityPage(-1)"
                  >
                    上一页
                  </button>
                  <div
                    id="antigravityPaginationInfo"
                    style="font-size: 0.9rem; color: var(--text-light)"
                  >
                    1 / 1
                  </div>
                  <button
                    class="btn btn-secondary btn-sm"
                    id="antigravityNextPageBtn"
                    onclick="changeAntigravityPage(1)"
                  >
                    下一页
                  </button>
                </div>
              </div>
            </div>
          </div>
        </div>

        <!-- 配置管理标签页 -->
        <div id="configTab" class="tab-content">
          <div class="card">
            <div class="card-header">
              <span><i class="ri-settings-3-line"></i> 系统配置</span>
              <div style="display: flex; gap: 0.5rem">
                <button class="btn btn-sm" onclick="loadConfig()">
                  <i class="ri-refresh-line"></i>
                </button>
                <button class="btn btn-sm btn-success" onclick="saveConfig()">
                  <i class="ri-save-line"></i> 保存
                </button>
              </div>
            </div>
            <div class="card-body">
              <div id="configSection">
                <div class="loading" id="configLoading">正在加载配置...</div>
                <div id="configForm" class="hidden">
                  <div
                    class="form-group"
                    style="
                      border-bottom: 1px solid var(--border);
                      padding-bottom: 1rem;
                    "
                  >
                    <h4 style="color: var(--primary); margin-top: 0">
                      基础服务
                    </h4>
                    <div
                      style="
                        display: grid;
                        grid-template-columns: repeat(
                          auto-fit,
                          minmax(200px, 1fr)
                        );
                        gap: 1rem;
                      "
                    >
                      <div>
                        <label for="host">Host</label>
                        <input type="text" id="host" />
                        <small
                          style="
                            display: block;
                            color: var(--text-light);
                            font-size: 0.75rem;
                            margin-top: 2px;
                          "
                          >0.0.0.0 监听所有接口</small
                        >
                      </div>
                      <div>
                        <label for="port">Port</label>
                        <input type="number" id="port" />
                        <small
                          style="
                            display: block;
                            color: var(--text-light);
                            font-size: 0.75rem;
                            margin-top: 2px;
                          "
                          >修改需重启服务</small
                        >
                      </div>
                      <div>
                        <label for="configApiPassword">API 密码</label>
                        <input type="text" id="configApiPassword" />
                        <small
                          style="
                            display: block;
                            color: var(--text-light);
                            font-size: 0.75rem;
                            margin-top: 2px;
                          "
                          >API 访问认证</small
                        >
                      </div>
                      <div>
                        <label for="configPanelPassword">面板密码</label>
                        <input type="text" id="configPanelPassword" />
                        <small
                          style="
                            display: block;
                            color: var(--text-light);
                            font-size: 0.75rem;
                            margin-top: 2px;
                          "
                          >Web 面板登录</small
                        >
                      </div>
                    </div>
                  </div>

                  <div
                    class="form-group"
                    style="
                      border-bottom: 1px solid var(--border);
                      padding-bottom: 1rem;
                    "
                  >
                    <h4 style="color: var(--primary)">端点 & 代理</h4>
                    <div
                      style="
                        margin-bottom: 1rem;
                        display: flex;
                        gap: 0.5rem;
                        flex-wrap: wrap;
                      "
                    >
                      <button
                        class="btn btn-sm btn-success"
                        onclick="useMirrorUrls()"
                      >
                        🚀 镜像端点
                      </button>
                      <button
                        class="btn btn-sm btn-secondary"
                        onclick="restoreOfficialUrls()"
                      >
                        🔄 官方端点
                      </button>
                    </div>
                    <small
                      style="
                        display: block;
                        color: var(--text-light);
                        font-size: 0.75rem;
                        margin-bottom: 10px;
                      "
                      >镜像端点解决国内连接问题，官方端点需代理。</small
                    >

                    <label for="proxy">代理 (Proxy)</label>
                    <input
                      type="text"
                      id="proxy"
                      placeholder="http://127.0.0.1:7890"
                      style="margin-bottom: 0.5rem"
                    />
                    <small
                      style="
                        display: block;
                        color: var(--text-light);
                        font-size: 0.75rem;
                        margin-bottom: 1rem;
                      "
                      >HTTP/SOCKS5，留空禁用</small
                    >

                    <div
                      style="
                        display: grid;
                        grid-template-columns: repeat(
                          auto-fit,
                          minmax(250px, 1fr)
                        );
                        gap: 1rem;
                      "
                    >
                      <div>
                        <label>Code Assist</label
                        ><input type="text" id="codeAssistEndpoint" />
                      </div>
                      <div>
                        <label>OAuth</label
                        ><input type="text" id="oauthProxyUrl" />
                      </div>
                      <div>
                        <label>Google APIs</label
                        ><input type="text" id="googleapisProxyUrl" />
                      </div>
                      <div>
                        <label>Antigravity</label
                        ><input type="text" id="antigravityApiUrl" />
                      </div>
                    </div>
                    <!-- 隐藏字段但保留ID以防JS报错 -->
                    <input type="hidden" id="resourceManagerApiUrl" />
                    <input type="hidden" id="serviceUsageApiUrl" />
                    <input type="hidden" id="configPassword" />
                    <input type="hidden" id="credentialsDir" />
                  </div>

                  <div class="form-group">
                    <h4 style="color: var(--primary)">高级策略</h4>

                    <div
                      style="
                        background: #f8fafc;
                        padding: 1rem;
                        border-radius: 8px;
                        margin-bottom: 1rem;
                      "
                    >
                      <label
                        style="
                          display: flex;
                          align-items: center;
                          gap: 0.5rem;
                          cursor: pointer;
                        "
                      >
                        <input
                          type="checkbox"
                          id="autoBanEnabled"
                          style="width: auto"
                        />
                        启用自动封禁
                      </label>
                      <small
                        style="
                          display: block;
                          color: var(--text-light);
                          font-size: 0.75rem;
                          margin-top: 2px;
                        "
                        >遇以下错误码时自动禁用凭证</small
                      >
                      <input
                        type="text"
                        id="autoBanErrorCodes"
                        placeholder="400,403"
                        style="margin-top: 0.5rem"
                      />
                    </div>

                    <div
                      style="
                        background: #f8fafc;
                        padding: 1rem;
                        border-radius: 8px;
                        margin-bottom: 1rem;
                      "
                    >
                      <label
                        style="
                          display: flex;
                          align-items: center;
                          gap: 0.5rem;
                          cursor: pointer;
                        "
                      >
                        <input
                          type="checkbox"
                          id="retry429Enabled"
                          style="width: auto"
                        />
                        启用 429 重试
                      </label>
                      <div style="display: flex; gap: 1rem; margin-top: 0.5rem">
                        <div style="flex: 1">
                          <label>最大次数</label>
                          <input type="number" id="retry429MaxRetries" />
                        </div>
                        <div style="flex: 1">
                          <label>间隔(秒)</label>
                          <input
                            type="number"
                            id="retry429Interval"
                            step="0.1"
                          />
                        </div>
                      </div>
                    </div>

                    <div
                      style="
                        display: grid;
                        grid-template-columns: repeat(
                          auto-fit,
                          minmax(200px, 1fr)
                        );
                        gap: 1rem;
                      "
                    >
                      <div>
                        <label>轮换频率 (次/个)</label>
                        <input type="number" id="callsPerRotation" />
                      </div>
                      <div>
                        <label>抗截断重试次数</label>
                        <input type="number" id="antiTruncationMaxAttempts" />
                        <small
                          style="
                            display: block;
                            color: var(--text-light);
                            font-size: 0.75rem;
                            margin-top: 2px;
                          "
                          >仅流式抗截断模型生效</small
                        >
                      </div>
                    </div>

                    <div
                      style="
                        margin-top: 1rem;
                        padding: 1rem;
                        background: #f0f9ff;
                        border-radius: 8px;
                      "
                    >
                      <div style="margin-bottom: 0.8rem">
                        <label
                          style="
                            display: flex;
                            align-items: center;
                            gap: 0.5rem;
                            cursor: pointer;
                            margin-bottom: 0.2rem;
                          "
                        >
                          <input
                            type="checkbox"
                            id="compatibilityModeEnabled"
                            style="width: auto"
                          />
                          兼容性模式
                        </label>
                        <small
                          style="
                            display: block;
                            color: var(--text-light);
                            font-size: 0.75rem;
                            padding-left: 1.5rem;
                          "
                          >将 System 消息转换为 User 消息，避免流式空回</small
                        >
                      </div>
                      <div>
                        <label
                          style="
                            display: flex;
                            align-items: center;
                            gap: 0.5rem;
                            cursor: pointer;
                            margin-bottom: 0.2rem;
                          "
                        >
                          <input
                            type="checkbox"
                            id="returnThoughtsToFrontend"
                            style="width: auto"
                          />
                          返回思维链 (Thinking)
                        </label>
                        <small
                          style="
                            display: block;
                            color: var(--text-light);
                            font-size: 0.75rem;
                            padding-left: 1.5rem;
                          "
                          >启用后返回模型的思考过程 (如 Gemini 3.0 Pro)</small
                        >
                      </div>
                      <div style="margin-top: 0.8rem">
                        <label
                          style="
                            display: flex;
                            align-items: center;
                            gap: 0.5rem;
                            cursor: pointer;
                            margin-bottom: 0.2rem;
                          "
                        >
                          <input
                            type="checkbox"
                            id="requestThoughtsFromModel"
                            style="width: auto"
                          />
                          向模型请求思维链
                        </label>
                        <small
                          style="
                            display: block;
                            color: var(--text-light);
                            font-size: 0.75rem;
                            padding-left: 1.5rem;
                          "
                          >强制向模型发送
                          includeThoughts=True。若关闭，则仅在用户显式请求时发送。</small
                        >
                      </div>
                      <div style="margin-top: 0.8rem">
                        <label
                          style="
                            display: flex;
                            align-items: center;
                            gap: 0.5rem;
                            cursor: pointer;
                            margin-bottom: 0.2rem;
                          "
                        >
                          <input
                            type="checkbox"
                            id="showVariantModels"
                            style="width: auto"
                          />
                          显示变体模型
                        </label>
                        <small
                          style="
                            display: block;
                            color: var(--text-light);
                            font-size: 0.75rem;
                            padding-left: 1.5rem;
                          "
                          >在模型列表中显示 "假流式/"、"流式抗截断/"
                          等前缀的模型。即使隐藏，仍可通过名称调用。</small
                        >
                      </div>
                    </div>
                  </div>
                </div>
              </div>
            </div>
          </div>
        </div>

        <!-- 实时日志标签页 -->
        <div id="logsTab" class="tab-content">
          <div class="card">
            <div class="card-header">
              <div style="display: flex; align-items: center; gap: 0.5rem">
                <i class="ri-file-list-line"></i> 系统日志
                <span
                  id="connectionStatusText"
                  class="status-badge disabled"
                  style="margin: 0"
                  >未连接</span
                >
              </div>
              <!-- 隐藏的 logConnectionStatus div 供 common.js 操作 class -->
              <div id="logConnectionStatus" class="hidden"></div>
            </div>
            <div class="card-body" style="padding: 0">
              <div
                style="
                  padding: 1rem;
                  background: #f8fafc;
                  border-bottom: 1px solid var(--border);
                  display: flex;
                  gap: 0.5rem;
                  flex-wrap: wrap;
                "
              >
                <button class="btn btn-sm" onclick="connectWebSocket()">
                  连接
                </button>
                <button
                  class="btn btn-sm btn-danger"
                  onclick="disconnectWebSocket()"
                >
                  断开
                </button>
                <button class="btn btn-sm btn-success" onclick="downloadLogs()">
                  <i class="ri-download-line"></i>
                </button>
                <button class="btn btn-sm btn-secondary" onclick="clearLogs()">
                  <i class="ri-delete-bin-line"></i>
                </button>

                <select
                  id="logLevelFilter"
                  onchange="filterLogs()"
                  style="width: auto; padding: 0.3rem"
                >
                  <option value="all">全部</option>
                  <option value="ERROR">ERROR</option>
                  <option value="WARNING">WARN</option>
                  <option value="INFO">INFO</option>
                </select>
                <label
                  style="
                    display: flex;
                    align-items: center;
                    margin: 0;
                    font-size: 0.8rem;
                  "
                >
                  <input
                    type="checkbox"
                    id="autoScroll"
                    checked
                    style="width: auto; margin-right: 0.25rem"
                  />
                  滚动
                </label>
              </div>
              <div id="logContainer">
                <pre id="logContent" style="margin: 0">等待连接日志流...</pre>
              </div>
            </div>
          </div>
        </div>

        <!-- 关于页面 -->
        <div id="aboutTab" class="tab-content">
          <div class="card">
            <div class="card-header">
              <i class="ri-information-line"></i> 关于 GCLI2API
            </div>
            <div class="card-body" style="text-align: center">
              <h3 style="color: var(--primary)">GCLI2API</h3>
              <p style="color: var(--text-light)">
                Google Gemini API to OpenAI Compatible Proxy
              </p>

              <div
                style="
                  margin: 2rem 0;
                  display: grid;
                  gap: 1rem;
                  grid-template-columns: repeat(auto-fit, minmax(250px, 1fr));
                  text-align: left;
                "
              >
                <div
                  style="
                    background: #f8fafc;
                    padding: 1rem;
                    border-radius: 8px;
                    border: 1px solid var(--border);
                  "
                >
                  <h4 style="margin-top: 0">
                    <i class="ri-github-fill"></i> 开源项目
                  </h4>
                  <p style="font-size: 0.9rem">
                    本项目仅供学习研究使用，禁止用于商业用途。
                  </p>
                  <a
                    href="https://github.com/su-kaka/gcli2api"
                    target="_blank"
                    class="btn btn-sm"
                    style="text-decoration: none"
                    >访问 GitHub</a
                  >
                </div>
                <div
                  style="
                    background: #f8fafc;
                    padding: 1rem;
                    border-radius: 8px;
                    border: 1px solid var(--border);
                  "
                >
                  <h4 style="margin-top: 0">
                    <i class="ri-group-line"></i> 社区支持
                  </h4>
                  <p style="font-size: 0.9rem">QQ群: 937681997</p>
                  <p style="font-size: 0.9rem">
                    欢迎提交 Issue 或 Pull Request。
                  </p>
                </div>
              </div>

              <div style="margin-top: 2rem">
                <p style="font-size: 0.8rem; color: var(--text-light)">
                  Made with ❤️ by su-kaka & Contributors
                </p>
              </div>
            </div>
          </div>
        </div>
      </div>
    </div>

    <script src="./front/common.js"></script>
  </body>
</html><|MERGE_RESOLUTION|>--- conflicted
+++ resolved
@@ -928,7 +928,6 @@
                   </ol>
                 </div>
 
-<<<<<<< HEAD
                 <!-- 回调URL输入 -->
                 <div
                   class="form-group"
@@ -977,27 +976,6 @@
                     >
                       <strong>📚 适用场景：</strong> 云服务器、VPS、Docker
                       容器环境，或本地无法访问 localhost:8080 时使用。
-=======
-                <!-- 检验功能说明 -->
-                <div class="status info" style="margin-bottom: 20px;">
-                    <strong>💡 检验功能说明：</strong>
-                    <p style="margin: 10px 0;">
-                        点击每个凭证的"检验"按钮可以重新获取Project ID。<br>
-                        <strong style="color: #0c5460;">✅ 检验成功可以恢复403错误</strong>，让凭证重新正常工作。<br>
-                        建议在遇到403错误时使用此功能。
-                    </p>
-                </div>
-
-                <!-- 状态统计 -->
-                <div class="stats-container" id="statsContainer">
-                    <div class="stat-item total">
-                        <span class="stat-number" id="statTotal">0</span>
-                        <span class="stat-label">总计</span>
-                    </div>
-                    <div class="stat-item normal">
-                        <span class="stat-number" id="statNormal">0</span>
-                        <span class="stat-label">正常</span>
->>>>>>> b06fdc78
                     </div>
                     <div
                       style="
@@ -1062,7 +1040,6 @@
           </div>
         </div>
 
-<<<<<<< HEAD
         <!-- 批量上传标签页 -->
         <div id="uploadTab" class="tab-content">
           <!-- GCLI 上传 -->
@@ -1123,63 +1100,6 @@
                     id="progressFill"
                     style="width: 0%"
                   ></div>
-=======
-                <!-- 批量操作控件 -->
-                <div class="batch-controls">
-                    <h4 style="margin-top: 0; margin-bottom: 10px;">批量操作</h4>
-                    <div class="batch-actions">
-                        <div class="checkbox-container">
-                            <input type="checkbox" id="selectAllCheckbox" class="select-all-checkbox"
-                                onchange="toggleSelectAll()">
-                            <label for="selectAllCheckbox">全选</label>
-                        </div>
-                        <span class="selected-count" id="selectedCount">已选择 0 项</span>
-                        <button class="batch-btn batch-enable" id="batchEnableBtn" onclick="batchAction('enable')"
-                            disabled>批量启用</button>
-                        <button class="batch-btn batch-disable" id="batchDisableBtn" onclick="batchAction('disable')"
-                            disabled>批量禁用</button>
-                        <button class="batch-btn batch-delete" id="batchDeleteBtn" onclick="batchAction('delete')"
-                            disabled>批量删除</button>
-                        <button class="batch-btn" style="background-color: #ff9800;" id="batchVerifyBtn" onclick="batchVerifyProjectIds()" disabled>批量检验</button>
-                        <button class="batch-btn batch-email" onclick="refreshAllEmails()">刷新所有邮箱</button>
-                    </div>
-                </div>
-
-                <!-- 筛选和分页控件 -->
-                <div class="filter-container">
-                    <label for="statusFilter">凭证状态：</label>
-                    <select id="statusFilter" class="filter-select" onchange="applyStatusFilter()">
-                        <option value="all">全部凭证</option>
-                        <option value="enabled">仅启用</option>
-                        <option value="disabled">仅禁用</option>
-                    </select>
-
-                    <label for="errorCodeFilter" style="margin-left: 20px;">错误码：</label>
-                    <select id="errorCodeFilter" class="filter-select" onchange="applyStatusFilter()">
-                        <option value="all">全部</option>
-                        <option value="400">400</option>
-                        <option value="403">403</option>
-                        <option value="429">429</option>
-                        <option value="500">500</option>
-                    </select>
-
-                    <label for="cooldownFilter" style="margin-left: 20px;">冷却状态：</label>
-                    <select id="cooldownFilter" class="filter-select" onchange="applyStatusFilter()">
-                        <option value="all">全部</option>
-                        <option value="in_cooldown">CD中</option>
-                        <option value="no_cooldown">未CD</option>
-                    </select>
-
-                    <label for="pageSizeSelect" style="margin-left: 20px;">每页显示：</label>
-                    <select id="pageSizeSelect" class="page-size-select" onchange="changePageSize()">
-                        <option value="20">20</option>
-                        <option value="50">50</option>
-                        <option value="100">100</option>
-                        <option value="200">200</option>
-                        <option value="500">500</option>
-                        <option value="1000">1000</option>
-                    </select>
->>>>>>> b06fdc78
                 </div>
                 <p
                   id="progressText"
@@ -1280,35 +1200,10 @@
           </div>
         </div>
 
-<<<<<<< HEAD
-        <!-- GCLI 凭证管理标签页 -->
-        <div id="manageTab" class="tab-content">
-          <div class="card">
-            <div class="card-header">
-              <span><i class="ri-folder-settings-line"></i> GCLI 凭证管理</span>
-              <div style="display: flex; gap: 0.5rem">
-                <button class="btn btn-sm" onclick="refreshCredsStatus()">
-                  <i class="ri-refresh-line"></i>
-                </button>
-                <button
-                  class="btn btn-sm btn-success"
-                  onclick="downloadAllCreds()"
-                >
-                  <i class="ri-file-zip-line"></i>
-                </button>
-              </div>
-            </div>
-            <div class="card-body">
-              <!-- 统计 -->
-              <div class="stats-container" id="statsContainer">
-                <div class="stat-item total">
-                  <span class="stat-number" id="statTotal">0</span>
-                  <span class="stat-label">总计</span>
-=======
-            <!-- Antigravity 凭证管理标签页 -->
-            <div id="antigravity-manageTab" class="tab-content">
-                <h3>Antigravity凭证文件管理</h3>
-                <p>管理所有Antigravity认证文件，查看状态和执行操作</p>
+            <!-- GCLI凭证管理标签页 -->
+            <div id="manageTab" class="tab-content">
+                <h3>GCLI凭证文件管理</h3>
+                <p>管理所有GCLI认证文件，查看状态和执行操作</p>
 
                 <!-- 检验功能说明 -->
                 <div class="status info" style="margin-bottom: 20px;">
@@ -1321,93 +1216,58 @@
                 </div>
 
                 <!-- 状态统计 -->
-                <div class="stats-container" id="antigravityStatsContainer">
+                <div class="stats-container" id="statsContainer">
                     <div class="stat-item total">
-                        <span class="stat-number" id="antigravityStatTotal">0</span>
+                        <span class="stat-number" id="statTotal">0</span>
                         <span class="stat-label">总计</span>
                     </div>
                     <div class="stat-item normal">
-                        <span class="stat-number" id="antigravityStatNormal">0</span>
+                        <span class="stat-number" id="statNormal">0</span>
                         <span class="stat-label">正常</span>
                     </div>
                     <div class="stat-item disabled">
-                        <span class="stat-number" id="antigravityStatDisabled">0</span>
+                        <span class="stat-number" id="statDisabled">0</span>
                         <span class="stat-label">禁用</span>
                     </div>
->>>>>>> b06fdc78
-                </div>
-                <div class="stat-item normal">
-                  <span class="stat-number" id="statNormal">0</span>
-                  <span class="stat-label">正常</span>
-                </div>
-<<<<<<< HEAD
-                <div class="stat-item disabled">
-                  <span class="stat-number" id="statDisabled">0</span>
-                  <span class="stat-label">禁用</span>
-=======
+                </div>
+
+                <div class="manage-actions">
+                    <button class="refresh-btn" onclick="refreshCredsStatus()">刷新状态</button>
+                    <button class="download-all-btn" onclick="downloadAllCreds()">打包下载所有文件</button>
+                </div>
 
                 <!-- 批量操作控件 -->
                 <div class="batch-controls">
                     <h4 style="margin-top: 0; margin-bottom: 10px;">批量操作</h4>
                     <div class="batch-actions">
                         <div class="checkbox-container">
-                            <input type="checkbox" id="selectAllAntigravityCheckbox" class="select-all-checkbox"
-                                onchange="toggleSelectAllAntigravity()">
-                            <label for="selectAllAntigravityCheckbox">全选</label>
+                            <input type="checkbox" id="selectAllCheckbox" class="select-all-checkbox"
+                                onchange="toggleSelectAll()">
+                            <label for="selectAllCheckbox">全选</label>
                         </div>
-                        <span class="selected-count" id="antigravitySelectedCount">已选择 0 项</span>
-                        <button class="batch-btn batch-enable" id="antigravityBatchEnableBtn" onclick="batchAntigravityAction('enable')"
+                        <span class="selected-count" id="selectedCount">已选择 0 项</span>
+                        <button class="batch-btn batch-enable" id="batchEnableBtn" onclick="batchAction('enable')"
                             disabled>批量启用</button>
-                        <button class="batch-btn batch-disable" id="antigravityBatchDisableBtn" onclick="batchAntigravityAction('disable')"
+                        <button class="batch-btn batch-disable" id="batchDisableBtn" onclick="batchAction('disable')"
                             disabled>批量禁用</button>
-                        <button class="batch-btn batch-delete" id="antigravityBatchDeleteBtn" onclick="batchAntigravityAction('delete')"
+                        <button class="batch-btn batch-delete" id="batchDeleteBtn" onclick="batchAction('delete')"
                             disabled>批量删除</button>
-                        <button class="batch-btn" style="background-color: #ff9800;" id="antigravityBatchVerifyBtn" onclick="batchVerifyAntigravityProjectIds()" disabled>批量检验</button>
-                        <button class="batch-btn batch-email" onclick="refreshAllAntigravityEmails()">刷新所有邮箱</button>
+                        <button class="batch-btn" style="background-color: #ff9800;" id="batchVerifyBtn" onclick="batchVerifyProjectIds()" disabled>批量检验</button>
+                        <button class="batch-btn batch-email" onclick="refreshAllEmails()">刷新所有邮箱</button>
                     </div>
->>>>>>> b06fdc78
-                </div>
-              </div>
-
-<<<<<<< HEAD
-              <!-- 批量操作 -->
-              <div class="batch-controls">
-                <div
-                  style="
-                    display: flex;
-                    align-items: center;
-                    gap: 0.5rem;
-                    width: 100%;
-                  "
-                >
-                  <input
-                    type="checkbox"
-                    id="selectAllCheckbox"
-                    onchange="toggleSelectAll()"
-                    style="width: auto"
-                  />
-                  <label for="selectAllCheckbox" style="margin: 0">全选</label>
-                  <span
-                    id="selectedCount"
-                    style="
-                      margin-left: auto;
-                      font-weight: 600;
-                      color: var(--primary);
-                    "
-                    >已选 0</span
-                  >
-=======
+                </div>
+
                 <!-- 筛选和分页控件 -->
                 <div class="filter-container">
-                    <label for="antigravityStatusFilter">凭证状态：</label>
-                    <select id="antigravityStatusFilter" class="filter-select" onchange="applyAntigravityStatusFilter()">
+                    <label for="statusFilter">凭证状态：</label>
+                    <select id="statusFilter" class="filter-select" onchange="applyStatusFilter()">
                         <option value="all">全部凭证</option>
                         <option value="enabled">仅启用</option>
                         <option value="disabled">仅禁用</option>
                     </select>
 
-                    <label for="antigravityErrorCodeFilter" style="margin-left: 20px;">错误码：</label>
-                    <select id="antigravityErrorCodeFilter" class="filter-select" onchange="applyAntigravityStatusFilter()">
+                    <label for="errorCodeFilter" style="margin-left: 20px;">错误码：</label>
+                    <select id="errorCodeFilter" class="filter-select" onchange="applyStatusFilter()">
                         <option value="all">全部</option>
                         <option value="400">400</option>
                         <option value="403">403</option>
@@ -1415,15 +1275,15 @@
                         <option value="500">500</option>
                     </select>
 
-                    <label for="antigravityCooldownFilter" style="margin-left: 20px;">冷却状态：</label>
-                    <select id="antigravityCooldownFilter" class="filter-select" onchange="applyAntigravityStatusFilter()">
+                    <label for="cooldownFilter" style="margin-left: 20px;">冷却状态：</label>
+                    <select id="cooldownFilter" class="filter-select" onchange="applyStatusFilter()">
                         <option value="all">全部</option>
                         <option value="in_cooldown">CD中</option>
                         <option value="no_cooldown">未CD</option>
                     </select>
 
-                    <label for="antigravityPageSizeSelect" style="margin-left: 20px;">每页显示：</label>
-                    <select id="antigravityPageSizeSelect" class="page-size-select" onchange="changeAntigravityPageSize()">
+                    <label for="pageSizeSelect" style="margin-left: 20px;">每页显示：</label>
+                    <select id="pageSizeSelect" class="page-size-select" onchange="changePageSize()">
                         <option value="20">20</option>
                         <option value="50">50</option>
                         <option value="100">100</option>
@@ -1431,71 +1291,7 @@
                         <option value="500">500</option>
                         <option value="1000">1000</option>
                     </select>
->>>>>>> b06fdc78
-                </div>
-                <div
-                  style="
-                    display: flex;
-                    gap: 0.5rem;
-                    width: 100%;
-                    flex-wrap: wrap;
-                  "
-                >
-                  <button
-                    class="cred-btn enable"
-                    id="batchEnableBtn"
-                    onclick="batchAction('enable')"
-                    disabled
-                  >
-                    启用
-                  </button>
-                  <button
-                    class="cred-btn disable"
-                    id="batchDisableBtn"
-                    onclick="batchAction('disable')"
-                    disabled
-                  >
-                    禁用
-                  </button>
-                  <button
-                    class="cred-btn delete"
-                    id="batchDeleteBtn"
-                    onclick="batchAction('delete')"
-                    disabled
-                  >
-                    删除
-                  </button>
-                  <button
-                    class="cred-btn"
-                    onclick="refreshAllEmails()"
-                    style="color: var(--primary); border-color: var(--primary)"
-                  >
-                    刷新邮箱
-                  </button>
-                </div>
-              </div>
-
-              <!-- 筛选 -->
-              <div class="filter-container">
-                <select
-                  id="statusFilter"
-                  onchange="applyStatusFilter()"
-                  style="width: auto; flex: 1"
-                >
-                  <option value="all">全部状态</option>
-                  <option value="enabled">仅启用</option>
-                  <option value="disabled">仅禁用</option>
-                </select>
-                <select
-                  id="pageSizeSelect"
-                  onchange="changePageSize()"
-                  style="width: auto; flex: 1"
-                >
-                  <option value="20">20条/页</option>
-                  <option value="50">50条/页</option>
-                  <option value="100">100条/页</option>
-                </select>
-              </div>
+                </div>
 
               <div id="credsListSection">
                 <div class="loading" id="credsLoading">正在加载...</div>
@@ -1538,137 +1334,98 @@
           </div>
         </div>
 
-        <!-- Antigravity 凭证管理标签页 -->
-        <div id="antigravity-manageTab" class="tab-content">
-          <div class="card">
-            <div class="card-header">
-              <span><i class="ri-folder-shield-line"></i> AG 凭证管理</span>
-              <div style="display: flex; gap: 0.5rem">
-                <button
-                  class="btn btn-sm"
-                  onclick="refreshAntigravityCredsList()"
-                >
-                  <i class="ri-refresh-line"></i>
-                </button>
-                <button
-                  class="btn btn-sm btn-success"
-                  onclick="downloadAllAntigravityCreds()"
-                >
-                  <i class="ri-file-zip-line"></i>
-                </button>
-              </div>
-            </div>
-            <div class="card-body">
-              <!-- 统计 -->
-              <div class="stats-container" id="antigravityStatsContainer">
-                <div class="stat-item total">
-                  <span class="stat-number" id="antigravityStatTotal">0</span>
-                  <span class="stat-label">总计</span>
-                </div>
-                <div class="stat-item normal">
-                  <span class="stat-number" id="antigravityStatNormal">0</span>
-                  <span class="stat-label">正常</span>
-                </div>
-                <div class="stat-item disabled">
-                  <span class="stat-number" id="antigravityStatDisabled"
-                    >0</span
-                  >
-                  <span class="stat-label">禁用</span>
-                </div>
-              </div>
-
-              <!-- 批量操作 -->
-              <div class="batch-controls">
-                <div
-                  style="
-                    display: flex;
-                    align-items: center;
-                    gap: 0.5rem;
-                    width: 100%;
-                  "
-                >
-                  <input
-                    type="checkbox"
-                    id="selectAllAntigravityCheckbox"
-                    onchange="toggleSelectAllAntigravity()"
-                    style="width: auto"
-                  />
-                  <label for="selectAllAntigravityCheckbox" style="margin: 0"
-                    >全选</label
-                  >
-                  <span
-                    id="antigravitySelectedCount"
-                    style="
-                      margin-left: auto;
-                      font-weight: 600;
-                      color: var(--primary);
-                    "
-                    >已选 0</span
-                  >
-                </div>
-                <div
-                  style="
-                    display: flex;
-                    gap: 0.5rem;
-                    width: 100%;
-                    flex-wrap: wrap;
-                  "
-                >
-                  <button
-                    class="cred-btn enable"
-                    id="antigravityBatchEnableBtn"
-                    onclick="batchAntigravityAction('enable')"
-                    disabled
-                  >
-                    启用
-                  </button>
-                  <button
-                    class="cred-btn disable"
-                    id="antigravityBatchDisableBtn"
-                    onclick="batchAntigravityAction('disable')"
-                    disabled
-                  >
-                    禁用
-                  </button>
-                  <button
-                    class="cred-btn delete"
-                    id="antigravityBatchDeleteBtn"
-                    onclick="batchAntigravityAction('delete')"
-                    disabled
-                  >
-                    删除
-                  </button>
-                  <button
-                    class="cred-btn"
-                    onclick="refreshAllAntigravityEmails()"
-                    style="color: var(--primary); border-color: var(--primary)"
-                  >
-                    刷新邮箱
-                  </button>
-                </div>
-              </div>
-
-              <!-- 筛选 -->
-              <div class="filter-container">
-                <select
-                  id="antigravityStatusFilter"
-                  onchange="applyAntigravityStatusFilter()"
-                  style="width: auto; flex: 1"
-                >
-                  <option value="all">全部状态</option>
-                  <option value="enabled">仅启用</option>
-                  <option value="disabled">仅禁用</option>
-                </select>
-                <select
-                  id="antigravityPageSizeSelect"
-                  onchange="changeAntigravityPageSize()"
-                  style="width: auto; flex: 1"
-                >
-                  <option value="20">20条/页</option>
-                  <option value="50">50条/页</option>
-                  <option value="100">100条/页</option>
-                </select>
-              </div>
+            <!-- Antigravity 凭证管理标签页 -->
+            <div id="antigravity-manageTab" class="tab-content">
+                <h3>Antigravity凭证文件管理</h3>
+                <p>管理所有Antigravity认证文件，查看状态和执行操作</p>
+
+                <!-- 检验功能说明 -->
+                <div class="status info" style="margin-bottom: 20px;">
+                    <strong>💡 检验功能说明：</strong>
+                    <p style="margin: 10px 0;">
+                        点击每个凭证的"检验"按钮可以重新获取Project ID。<br>
+                        <strong style="color: #0c5460;">✅ 检验成功可以恢复403错误</strong>，让凭证重新正常工作。<br>
+                        建议在遇到403错误时使用此功能。
+                    </p>
+                </div>
+
+                <!-- 状态统计 -->
+                <div class="stats-container" id="antigravityStatsContainer">
+                    <div class="stat-item total">
+                        <span class="stat-number" id="antigravityStatTotal">0</span>
+                        <span class="stat-label">总计</span>
+                    </div>
+                    <div class="stat-item normal">
+                        <span class="stat-number" id="antigravityStatNormal">0</span>
+                        <span class="stat-label">正常</span>
+                    </div>
+                    <div class="stat-item disabled">
+                        <span class="stat-number" id="antigravityStatDisabled">0</span>
+                        <span class="stat-label">禁用</span>
+                    </div>
+                </div>
+
+                <div class="manage-actions">
+                    <button class="refresh-btn" onclick="refreshAntigravityCredsList()">刷新状态</button>
+                    <button class="download-all-btn" onclick="downloadAllAntigravityCreds()">打包下载所有文件</button>
+                </div>
+
+                <!-- 批量操作控件 -->
+                <div class="batch-controls">
+                    <h4 style="margin-top: 0; margin-bottom: 10px;">批量操作</h4>
+                    <div class="batch-actions">
+                        <div class="checkbox-container">
+                            <input type="checkbox" id="selectAllAntigravityCheckbox" class="select-all-checkbox"
+                                onchange="toggleSelectAllAntigravity()">
+                            <label for="selectAllAntigravityCheckbox">全选</label>
+                        </div>
+                        <span class="selected-count" id="antigravitySelectedCount">已选择 0 项</span>
+                        <button class="batch-btn batch-enable" id="antigravityBatchEnableBtn" onclick="batchAntigravityAction('enable')"
+                            disabled>批量启用</button>
+                        <button class="batch-btn batch-disable" id="antigravityBatchDisableBtn" onclick="batchAntigravityAction('disable')"
+                            disabled>批量禁用</button>
+                        <button class="batch-btn batch-delete" id="antigravityBatchDeleteBtn" onclick="batchAntigravityAction('delete')"
+                            disabled>批量删除</button>
+                        <button class="batch-btn" style="background-color: #ff9800;" id="antigravityBatchVerifyBtn" onclick="batchVerifyAntigravityProjectIds()" disabled>批量检验</button>
+                        <button class="batch-btn batch-email" onclick="refreshAllAntigravityEmails()">刷新所有邮箱</button>
+                    </div>
+                </div>
+
+                <!-- 筛选和分页控件 -->
+                <div class="filter-container">
+                    <label for="antigravityStatusFilter">凭证状态：</label>
+                    <select id="antigravityStatusFilter" class="filter-select" onchange="applyAntigravityStatusFilter()">
+                        <option value="all">全部凭证</option>
+                        <option value="enabled">仅启用</option>
+                        <option value="disabled">仅禁用</option>
+                    </select>
+
+                    <label for="antigravityErrorCodeFilter" style="margin-left: 20px;">错误码：</label>
+                    <select id="antigravityErrorCodeFilter" class="filter-select" onchange="applyAntigravityStatusFilter()">
+                        <option value="all">全部</option>
+                        <option value="400">400</option>
+                        <option value="403">403</option>
+                        <option value="429">429</option>
+                        <option value="500">500</option>
+                    </select>
+
+                    <label for="antigravityCooldownFilter" style="margin-left: 20px;">冷却状态：</label>
+                    <select id="antigravityCooldownFilter" class="filter-select" onchange="applyAntigravityStatusFilter()">
+                        <option value="all">全部</option>
+                        <option value="in_cooldown">CD中</option>
+                        <option value="no_cooldown">未CD</option>
+                    </select>
+
+                    <label for="antigravityPageSizeSelect" style="margin-left: 20px;">每页显示：</label>
+                    <select id="antigravityPageSizeSelect" class="page-size-select" onchange="changeAntigravityPageSize()">
+                        <option value="20">20</option>
+                        <option value="50">50</option>
+                        <option value="100">100</option>
+                        <option value="200">200</option>
+                        <option value="500">500</option>
+                        <option value="1000">1000</option>
+                    </select>
+                </div>
 
               <div id="antigravityCredsListSection">
                 <div class="loading" id="antigravityCredsLoading">
