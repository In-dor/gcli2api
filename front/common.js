// =====================================================================
// GCLI2API 控制面板公共JavaScript模块
// =====================================================================

// =====================================================================
// 全局状态管理
// =====================================================================
const AppState = {
    // 认证相关
    authToken: '',
    authInProgress: false,
    currentProjectId: '',

    // Antigravity认证
    antigravityAuthState: null,
    antigravityAuthInProgress: false,

    // 凭证管理
    creds: createCredsManager('normal'),
    antigravityCreds: createCredsManager('antigravity'),

    // 文件上传
    uploadFiles: createUploadManager('normal'),
    antigravityUploadFiles: createUploadManager('antigravity'),

    // 配置管理
    currentConfig: {},
    envLockedFields: new Set(),

    // 日志管理
    logWebSocket: null,
    allLogs: [],
    filteredLogs: [],
    currentLogFilter: 'all',

    // 使用统计
    usageStatsData: {},

    // 冷却倒计时
    cooldownTimerInterval: null
};

// =====================================================================
// 凭证管理器工厂
// =====================================================================
function createCredsManager(type) {
    const isAntigravity = type === 'antigravity';
    const apiPrefix = isAntigravity ? '/antigravity' : '';

    return {
        type: type,
        data: {},
        filteredData: {},
        currentPage: 1,
        pageSize: 20,
        selectedFiles: new Set(),
        totalCount: 0,
        currentStatusFilter: 'all',
        statsData: { total: 0, normal: 0, disabled: 0 },

        // API端点
        getEndpoint: (action) => {
            const endpoints = {
                status: `${apiPrefix}/creds/status`,
                action: `${apiPrefix}/creds/action`,
                batchAction: `${apiPrefix}/creds/batch-action`,
                download: `${apiPrefix}/creds/download`,
                downloadAll: `${apiPrefix}/creds/download-all`,
                detail: `${apiPrefix}/creds/detail`,
                fetchEmail: `${apiPrefix}/creds/fetch-email`,
                refreshAllEmails: `${apiPrefix}/creds/refresh-all-emails`
            };
            return endpoints[action] || '';
        },

        // DOM元素ID前缀
        getElementId: (suffix) => {
            // 普通凭证的ID首字母小写,如 credsLoading
            // Antigravity的ID是 antigravity + 首字母大写,如 antigravityCredsLoading
            if (isAntigravity) {
                return 'antigravity' + suffix.charAt(0).toUpperCase() + suffix.slice(1);
            }
            return suffix.charAt(0).toLowerCase() + suffix.slice(1);
        },

        // 刷新凭证列表
        async refresh() {
            const loading = document.getElementById(this.getElementId('CredsLoading'));
            const list = document.getElementById(this.getElementId('CredsList'));

            try {
                loading.style.display = 'block';
                list.innerHTML = '';

                const offset = (this.currentPage - 1) * this.pageSize;
                const response = await fetch(
                    `${this.getEndpoint('status')}?offset=${offset}&limit=${this.pageSize}&status_filter=${this.currentStatusFilter}`,
                    { headers: getAuthHeaders() }
                );

                const data = await response.json();

                if (response.ok) {
                    this.data = {};
                    data.items.forEach(item => {
                        this.data[item.filename] = {
                            filename: item.filename,
                            status: {
                                disabled: item.disabled,
                                error_codes: item.error_codes || [],
                                last_success: item.last_success,
                            },
                            user_email: item.user_email,
                            cooldown_status: item.cooldown_status,
                            cooldown_remaining_seconds: item.cooldown_remaining_seconds,
                            cooldown_until: item.cooldown_until,
                            model_cooldowns: item.model_cooldowns || {}
                        };
                    });

                    this.totalCount = data.total;
                    this.calculateStats();
                    this.updateStatsDisplay();
                    this.filteredData = this.data;
                    this.renderList();
                    this.updatePagination();

                    let msg = `已加载 ${data.total} 个${isAntigravity ? 'Antigravity' : ''}凭证文件`;
                    if (this.currentStatusFilter !== 'all') {
                        msg += ` (筛选: ${this.currentStatusFilter === 'enabled' ? '仅启用' : '仅禁用'})`;
                    }
                    showStatus(msg, 'success');
                } else {
                    showStatus(`加载失败: ${data.detail || data.error || '未知错误'}`, 'error');
                }
            } catch (error) {
                showStatus(`网络错误: ${error.message}`, 'error');
            } finally {
                loading.style.display = 'none';
            }
        },

        // 计算统计数据
        calculateStats() {
            this.statsData = { total: this.totalCount, normal: 0, disabled: 0 };
            Object.values(this.data).forEach(credInfo => {
                if (credInfo.status.disabled) {
                    this.statsData.disabled++;
                } else {
                    this.statsData.normal++;
                }
            });
        },

        // 更新统计显示
        updateStatsDisplay() {
            document.getElementById(this.getElementId('StatTotal')).textContent = this.statsData.total;
            document.getElementById(this.getElementId('StatNormal')).textContent = this.statsData.normal;
            document.getElementById(this.getElementId('StatDisabled')).textContent = this.statsData.disabled;
        },

        // 渲染凭证列表
        renderList() {
            const list = document.getElementById(this.getElementId('CredsList'));
            list.innerHTML = '';

            const entries = Object.entries(this.filteredData);

            if (entries.length === 0) {
                const msg = this.totalCount === 0 ? '暂无凭证文件' : '当前筛选条件下暂无数据';
                list.innerHTML = `<p style="text-align: center; color: #666;">${msg}</p>`;
                document.getElementById(this.getElementId('PaginationContainer')).style.display = 'none';
                return;
            }

            entries.forEach(([, credInfo]) => {
                list.appendChild(createCredCard(credInfo, this));
            });

            document.getElementById(this.getElementId('PaginationContainer')).style.display =
                this.getTotalPages() > 1 ? 'flex' : 'none';
            this.updateBatchControls();
        },

        // 获取总页数
        getTotalPages() {
            return Math.ceil(this.totalCount / this.pageSize);
        },

        // 更新分页信息
        updatePagination() {
            const totalPages = this.getTotalPages();
            const startItem = (this.currentPage - 1) * this.pageSize + 1;
            const endItem = Math.min(this.currentPage * this.pageSize, this.totalCount);

            document.getElementById(this.getElementId('PaginationInfo')).textContent =
                `第 ${this.currentPage} 页，共 ${totalPages} 页 (显示 ${startItem}-${endItem}，共 ${this.totalCount} 项)`;

            document.getElementById(this.getElementId('PrevPageBtn')).disabled = this.currentPage <= 1;
            document.getElementById(this.getElementId('NextPageBtn')).disabled = this.currentPage >= totalPages;
        },

        // 切换页面
        changePage(direction) {
            const newPage = this.currentPage + direction;
            if (newPage >= 1 && newPage <= this.getTotalPages()) {
                this.currentPage = newPage;
                this.refresh();
            }
        },

        // 改变每页大小
        changePageSize() {
            this.pageSize = parseInt(document.getElementById(this.getElementId('PageSizeSelect')).value);
            this.currentPage = 1;
            this.refresh();
        },

        // 应用状态筛选
        applyStatusFilter() {
            this.currentStatusFilter = document.getElementById(this.getElementId('StatusFilter')).value;
            this.currentPage = 1;
            this.refresh();
        },

        // 更新批量控件
        updateBatchControls() {
            const selectedCount = this.selectedFiles.size;
            document.getElementById(this.getElementId('SelectedCount')).textContent = `已选择 ${selectedCount} 项`;

            const batchBtns = ['Enable', 'Disable', 'Delete'].map(action =>
                document.getElementById(this.getElementId(`Batch${action}Btn`))
            );
            batchBtns.forEach(btn => btn && (btn.disabled = selectedCount === 0));

            const selectAllCheckbox = document.getElementById(this.getElementId('SelectAllCheckbox'));
            if (!selectAllCheckbox) return;

            const checkboxes = document.querySelectorAll(`.${this.getElementId('file-checkbox')}`);
            const currentPageSelectedCount = Array.from(checkboxes)
                .filter(cb => this.selectedFiles.has(cb.getAttribute('data-filename'))).length;

            if (currentPageSelectedCount === 0) {
                selectAllCheckbox.indeterminate = false;
                selectAllCheckbox.checked = false;
            } else if (currentPageSelectedCount === checkboxes.length) {
                selectAllCheckbox.indeterminate = false;
                selectAllCheckbox.checked = true;
            } else {
                selectAllCheckbox.indeterminate = true;
            }

            checkboxes.forEach(cb => {
                cb.checked = this.selectedFiles.has(cb.getAttribute('data-filename'));
            });
        },

        // 凭证操作
        async action(filename, action) {
            try {
                const response = await fetch(this.getEndpoint('action'), {
                    method: 'POST',
                    headers: getAuthHeaders(),
                    body: JSON.stringify({ filename, action })
                });

                const data = await response.json();

                if (response.ok) {
                    showStatus(data.message || `操作成功: ${action}`, 'success');
                    await this.refresh();
                } else {
                    showStatus(`操作失败: ${data.detail || data.error || '未知错误'}`, 'error');
                }
            } catch (error) {
                showStatus(`网络错误: ${error.message}`, 'error');
            }
        },

        // 批量操作
        async batchAction(action) {
            const selectedFiles = Array.from(this.selectedFiles);

            if (selectedFiles.length === 0) {
                showStatus('请先选择要操作的文件', 'error');
                return;
            }

            const actionNames = { enable: '启用', disable: '禁用', delete: '删除' };
            const confirmMsg = action === 'delete'
                ? `确定要删除选中的 ${selectedFiles.length} 个文件吗？\n注意：此操作不可恢复！`
                : `确定要${actionNames[action]}选中的 ${selectedFiles.length} 个文件吗？`;

            if (!confirm(confirmMsg)) return;

            try {
                showStatus(`正在执行批量${actionNames[action]}操作...`, 'info');

                const response = await fetch(this.getEndpoint('batchAction'), {
                    method: 'POST',
                    headers: getAuthHeaders(),
                    body: JSON.stringify({ action, filenames: selectedFiles })
                });

                const data = await response.json();

                if (response.ok) {
                    const successCount = data.success_count || data.succeeded;
                    showStatus(`批量操作完成：成功处理 ${successCount}/${selectedFiles.length} 个文件`, 'success');
                    this.selectedFiles.clear();
                    this.updateBatchControls();
                    await this.refresh();
                } else {
                    showStatus(`批量操作失败: ${data.detail || data.error || '未知错误'}`, 'error');
                }
            } catch (error) {
                showStatus(`批量操作网络错误: ${error.message}`, 'error');
            }
        }
    };
}

// =====================================================================
// 文件上传管理器工厂
// =====================================================================
function createUploadManager(type) {
    const isAntigravity = type === 'antigravity';
    const endpoint = isAntigravity ? '/antigravity/upload' : '/auth/upload';

    return {
        type: type,
        selectedFiles: [],

        getElementId: (suffix) => isAntigravity ? `antigravity${suffix}` : suffix,

        handleFileSelect(event) {
            this.addFiles(Array.from(event.target.files));
        },

        addFiles(files) {
            files.forEach(file => {
                const isValid = file.type === 'application/json' || file.name.endsWith('.json') ||
                               file.type === 'application/zip' || file.name.endsWith('.zip');

                if (isValid) {
                    if (!this.selectedFiles.find(f => f.name === file.name && f.size === file.size)) {
                        this.selectedFiles.push(file);
                    }
                } else {
                    showStatus(`文件 ${file.name} 格式不支持，只支持JSON和ZIP文件`, 'error');
                }
            });
            this.updateFileList();
        },

        updateFileList() {
            const list = document.getElementById(this.getElementId('FileList'));
            const section = document.getElementById(this.getElementId('FileListSection'));

            if (this.selectedFiles.length === 0) {
                section.classList.add('hidden');
                return;
            }

            section.classList.remove('hidden');
            list.innerHTML = '';

            this.selectedFiles.forEach((file, index) => {
                const isZip = file.name.endsWith('.zip');
                const fileIcon = isZip ? '📦' : '📄';
                const fileType = isZip ? ' (ZIP压缩包)' : ' (JSON文件)';

                const fileItem = document.createElement('div');
                fileItem.className = 'file-item';
                fileItem.innerHTML = `
                    <div>
                        <span class="file-name">${fileIcon} ${file.name}</span>
                        <span class="file-size">(${formatFileSize(file.size)}${fileType})</span>
                    </div>
                    <button class="remove-btn" onclick="${isAntigravity ? 'removeAntigravityFile' : 'removeFile'}(${index})">删除</button>
                `;
                list.appendChild(fileItem);
            });
        },

        removeFile(index) {
            this.selectedFiles.splice(index, 1);
            this.updateFileList();
        },

        clearFiles() {
            this.selectedFiles = [];
            this.updateFileList();
        },

        async upload() {
            if (this.selectedFiles.length === 0) {
                showStatus('请选择要上传的文件', 'error');
                return;
            }

            const progressSection = document.getElementById(this.getElementId('UploadProgressSection'));
            const progressFill = document.getElementById(this.getElementId('ProgressFill'));
            const progressText = document.getElementById(this.getElementId('ProgressText'));

            progressSection.classList.remove('hidden');

            const formData = new FormData();
            this.selectedFiles.forEach(file => formData.append('files', file));

            if (this.selectedFiles.some(f => f.name.endsWith('.zip'))) {
                showStatus('正在上传并解压ZIP文件...', 'info');
            }

            try {
                const xhr = new XMLHttpRequest();
                xhr.timeout = 300000; // 5分钟

                xhr.upload.onprogress = (event) => {
                    if (event.lengthComputable) {
                        const percent = (event.loaded / event.total) * 100;
                        progressFill.style.width = percent + '%';
                        progressText.textContent = Math.round(percent) + '%';
                    }
                };

                xhr.onload = () => {
                    if (xhr.status === 200) {
                        try {
                            const data = JSON.parse(xhr.responseText);
                            showStatus(`成功上传 ${data.uploaded_count} 个${isAntigravity ? 'Antigravity' : ''}文件`, 'success');
                            this.clearFiles();
                            progressSection.classList.add('hidden');
                            if (isAntigravity) AppState.antigravityCreds.refresh();
                        } catch (e) {
                            showStatus('上传失败: 服务器响应格式错误', 'error');
                        }
                    } else {
                        try {
                            const error = JSON.parse(xhr.responseText);
                            showStatus(`上传失败: ${error.detail || error.error || '未知错误'}`, 'error');
                        } catch (e) {
                            showStatus(`上传失败: HTTP ${xhr.status}`, 'error');
                        }
                    }
                };

                xhr.onerror = () => {
                    showStatus(`上传失败：连接中断 - 可能原因：文件过多(${this.selectedFiles.length}个)或网络不稳定。建议分批上传。`, 'error');
                    progressSection.classList.add('hidden');
                };

                xhr.ontimeout = () => {
                    showStatus('上传失败：请求超时 - 文件处理时间过长，请减少文件数量或检查网络连接', 'error');
                    progressSection.classList.add('hidden');
                };

                xhr.open('POST', endpoint);
                xhr.setRequestHeader('Authorization', `Bearer ${AppState.authToken}`);
                xhr.send(formData);
            } catch (error) {
                showStatus(`上传失败: ${error.message}`, 'error');
            }
        }
    };
}

// =====================================================================
// 工具函数
// =====================================================================
function showStatus(message, type = 'info') {
    const statusSection = document.getElementById('statusSection');
    if (statusSection) {
        statusSection.innerHTML = `<div class="status ${type}">${message}</div>`;
    } else {
        alert(message);
    }
}

function getAuthHeaders() {
    return {
        'Content-Type': 'application/json',
        'Authorization': `Bearer ${AppState.authToken}`
    };
}

function formatFileSize(bytes) {
    if (bytes < 1024) return bytes + ' B';
    if (bytes < 1024 * 1024) return Math.round(bytes / 1024) + ' KB';
    return Math.round(bytes / (1024 * 1024)) + ' MB';
}

function formatCooldownTime(remainingSeconds) {
    const hours = Math.floor(remainingSeconds / 3600);
    const minutes = Math.floor((remainingSeconds % 3600) / 60);
    const seconds = remainingSeconds % 60;

    if (hours > 0) return `${hours}h ${minutes}m ${seconds}s`;
    if (minutes > 0) return `${minutes}m ${seconds}s`;
    return `${seconds}s`;
}

// =====================================================================
// 凭证卡片创建（通用）
// =====================================================================
function createCredCard(credInfo, manager) {
    const div = document.createElement('div');
    const { status, filename } = credInfo;
    const isAntigravity = manager.type === 'antigravity';

    // 卡片样式
    div.className = status.disabled ? 'cred-card disabled' : 'cred-card';

    // 状态徽章
    let statusBadges = '';
    statusBadges += status.disabled
        ? '<span class="status-badge disabled">已禁用</span>'
        : '<span class="status-badge enabled">已启用</span>';

    if (status.error_codes && status.error_codes.length > 0) {
        statusBadges += `<span class="error-codes">错误码: ${status.error_codes.join(', ')}</span>`;
        const autoBan = status.error_codes.filter(c => c === 400 || c === 403);
        if (autoBan.length > 0 && status.disabled) {
            statusBadges += '<span class="status-badge" style="background-color: #e74c3c; color: white;">AUTO_BAN</span>';
        }
    } else {
        statusBadges += '<span class="status-badge" style="background-color: #28a745; color: white;">无错误</span>';
    }

    // 全局冷却状态
    if (credInfo.cooldown_status === 'cooling' && credInfo.cooldown_remaining_seconds) {
        const timeDisplay = formatCooldownTime(credInfo.cooldown_remaining_seconds);
        const cooldownTime = new Date(credInfo.cooldown_until * 1000).toLocaleString('zh-CN');
        statusBadges += `<span class="cooldown-badge" title="冷却截止时间: ${cooldownTime}">🕐 全局冷却: ${timeDisplay}</span>`;
    }

    // 模型级冷却状态
    if (credInfo.model_cooldowns && Object.keys(credInfo.model_cooldowns).length > 0) {
        const currentTime = Date.now() / 1000;
        const activeCooldowns = Object.entries(credInfo.model_cooldowns)
            .filter(([, until]) => until > currentTime)
            .map(([model, until]) => {
                const remaining = Math.max(0, Math.floor(until - currentTime));
                const shortModel = model.replace('gemini-', '').replace('-exp', '')
                    .replace('2.0-', '2-').replace('1.5-', '1.5-');
                return {
                    model: shortModel,
                    time: formatCooldownTime(remaining).replace(/s$/, '').replace(/ /g, ''),
                    fullModel: model
                };
            });

        if (activeCooldowns.length > 0) {
            activeCooldowns.slice(0, 2).forEach(item => {
                statusBadges += `<span class="cooldown-badge" style="background-color: #17a2b8;" title="模型: ${item.fullModel}">🔧 ${item.model}: ${item.time}</span>`;
            });
            if (activeCooldowns.length > 2) {
                const remaining = activeCooldowns.length - 2;
                const remainingModels = activeCooldowns.slice(2).map(i => `${i.fullModel}: ${i.time}`).join('\n');
                statusBadges += `<span class="cooldown-badge" style="background-color: #17a2b8;" title="其他模型:\n${remainingModels}">+${remaining}</span>`;
            }
        }
    }

    // 路径ID
    const pathId = (isAntigravity ? 'ag_' : '') + btoa(encodeURIComponent(filename)).replace(/[+/=]/g, '_');

    // 操作按钮
    const actionButtons = `
        ${status.disabled
            ? `<button class="cred-btn enable" data-filename="${filename}" data-action="enable">启用</button>`
            : `<button class="cred-btn disable" data-filename="${filename}" data-action="disable">禁用</button>`
        }
        <button class="cred-btn view" onclick="toggle${isAntigravity ? 'Antigravity' : ''}CredDetails('${pathId}')">查看内容</button>
        <button class="cred-btn download" onclick="download${isAntigravity ? 'Antigravity' : ''}Cred('${filename}')">下载</button>
        <button class="cred-btn email" onclick="fetch${isAntigravity ? 'Antigravity' : ''}UserEmail('${filename}')">查看账号邮箱</button>
        <button class="cred-btn delete" data-filename="${filename}" data-action="delete">删除</button>
    `;

    // 邮箱信息
    const emailInfo = credInfo.user_email
        ? `<div class="cred-email" style="font-size: 12px; color: #666; margin-top: 2px;">${credInfo.user_email}</div>`
        : '<div class="cred-email" style="font-size: 12px; color: #999; margin-top: 2px; font-style: italic;">未获取邮箱</div>';

    const checkboxClass = manager.getElementId('file-checkbox');

    div.innerHTML = `
        <div class="cred-header">
            <div style="display: flex; align-items: center; gap: 10px;">
                <input type="checkbox" class="${checkboxClass}" data-filename="${filename}" onchange="toggle${isAntigravity ? 'Antigravity' : ''}FileSelection('${filename}')">
                <div>
                    <div class="cred-filename">${filename}</div>
                    ${emailInfo}
                </div>
            </div>
            <div class="cred-status">${statusBadges}</div>
        </div>
        <div class="cred-actions">${actionButtons}</div>
        <div class="cred-details" id="details-${pathId}">
            <div class="cred-content" data-filename="${filename}" data-loaded="false">点击"查看内容"按钮加载文件详情...</div>
        </div>
    `;

    // 添加事件监听
    div.querySelectorAll('[data-filename][data-action]').forEach(button => {
        button.addEventListener('click', function() {
            const fn = this.getAttribute('data-filename');
            const action = this.getAttribute('data-action');
            if (action === 'delete') {
                if (confirm(`确定要删除${isAntigravity ? ' Antigravity ' : ''}凭证文件吗？\n${fn}`)) {
                    manager.action(fn, action);
                }
            } else {
                manager.action(fn, action);
            }
        });
    });

    return div;
}

// =====================================================================
// 凭证详情切换
// =====================================================================
async function toggleCredDetails(pathId) {
    await toggleCredDetailsCommon(pathId, AppState.creds);
}

async function toggleAntigravityCredDetails(pathId) {
    await toggleCredDetailsCommon(pathId, AppState.antigravityCreds);
}

async function toggleCredDetailsCommon(pathId, manager) {
    const details = document.getElementById('details-' + pathId);
    if (!details) return;

    const isShowing = details.classList.toggle('show');

    if (isShowing) {
        const contentDiv = details.querySelector('.cred-content');
        const filename = contentDiv.getAttribute('data-filename');
        const loaded = contentDiv.getAttribute('data-loaded');

        if (loaded === 'false' && filename) {
            contentDiv.textContent = '正在加载文件内容...';

            try {
                const endpoint = manager.type === 'antigravity'
                    ? `/antigravity/creds/download/${encodeURIComponent(filename)}`
                    : `/creds/detail/${encodeURIComponent(filename)}`;

                const response = await fetch(endpoint, { headers: getAuthHeaders() });

                if (manager.type === 'antigravity') {
                    if (response.ok) {
                        const text = await response.text();
                        contentDiv.textContent = text;
                        contentDiv.setAttribute('data-loaded', 'true');
                    } else {
                        contentDiv.textContent = '加载失败';
                    }
                } else {
                    const data = await response.json();
                    if (response.ok && data.content) {
                        contentDiv.textContent = JSON.stringify(data.content, null, 2);
                        contentDiv.setAttribute('data-loaded', 'true');
                    } else {
                        contentDiv.textContent = '无法加载文件内容: ' + (data.error || data.detail || '未知错误');
                    }
                }
            } catch (error) {
                contentDiv.textContent = '加载文件内容失败: ' + error.message;
            }
        }
    }
}

// =====================================================================
// 登录相关函数
// =====================================================================
async function login() {
    const password = document.getElementById('loginPassword').value;

    if (!password) {
        showStatus('请输入密码', 'error');
        return;
    }

    try {
<<<<<<< HEAD
        const response = await fetch('/auth/login', {
=======
        console.log('Sending login request...');
        const response = await fetch('./auth/login', {
>>>>>>> fd680bbb
            method: 'POST',
            headers: { 'Content-Type': 'application/json' },
            body: JSON.stringify({ password })
        });

        const data = await response.json();

        if (response.ok) {
            AppState.authToken = data.token;
            localStorage.setItem('gcli2api_auth_token', AppState.authToken);
            document.getElementById('loginSection').classList.add('hidden');
            document.getElementById('mainSection').classList.remove('hidden');
            showStatus('登录成功', 'success');
        } else {
            showStatus(`登录失败: ${data.detail || data.error || '未知错误'}`, 'error');
        }
    } catch (error) {
        showStatus(`网络错误: ${error.message}`, 'error');
    }
}

async function autoLogin() {
    const savedToken = localStorage.getItem('gcli2api_auth_token');
    if (!savedToken) return false;

    AppState.authToken = savedToken;

    try {
<<<<<<< HEAD
        const response = await fetch('/config/get', {
=======
        // 验证 token 是否仍然有效 - 尝试获取配置
        const response = await fetch('./config/get', {
            method: 'GET',
>>>>>>> fd680bbb
            headers: {
                'Content-Type': 'application/json',
                'Authorization': `Bearer ${AppState.authToken}`
            }
        });

        if (response.ok) {
            document.getElementById('loginSection').classList.add('hidden');
            document.getElementById('mainSection').classList.remove('hidden');
            showStatus('自动登录成功', 'success');
            return true;
        } else if (response.status === 401) {
            localStorage.removeItem('gcli2api_auth_token');
            AppState.authToken = '';
            return false;
        }
        return false;
    } catch (error) {
        return false;
    }
}

function logout() {
    localStorage.removeItem('gcli2api_auth_token');
    AppState.authToken = '';
    document.getElementById('loginSection').classList.remove('hidden');
    document.getElementById('mainSection').classList.add('hidden');
    showStatus('已退出登录', 'info');
    const passwordInput = document.getElementById('loginPassword');
    if (passwordInput) passwordInput.value = '';
}

function handlePasswordEnter(event) {
    if (event.key === 'Enter') login();
}

// =====================================================================
// 标签页切换
// =====================================================================
function switchTab(tabName) {
    document.querySelectorAll('.tab').forEach(tab => tab.classList.remove('active'));
    document.querySelectorAll('.tab-content').forEach(content => content.classList.remove('active'));

    event.target.classList.add('active');
    document.getElementById(tabName + 'Tab').classList.add('active');

    if (tabName === 'manage') AppState.creds.refresh();
    if (tabName === 'antigravity-manage') AppState.antigravityCreds.refresh();
    if (tabName === 'config') loadConfig();
    if (tabName === 'logs') connectWebSocket();
}

// =====================================================================
// OAuth认证相关函数
// =====================================================================
async function startAuth() {
<<<<<<< HEAD
    const projectId = document.getElementById('projectId').value.trim();
    AppState.currentProjectId = projectId || null;
=======
    const projectId = document.getElementById('projectId')?.value?.trim() || '';
    const getAllProjectsEl = document.getElementById('getAllProjectsCreds');
    const getAllProjects = getAllProjectsEl ? getAllProjectsEl.checked : false;
    // 项目ID现在是可选的
    currentProjectId = projectId || null;
>>>>>>> fd680bbb

    const btn = document.getElementById('getAuthBtn');
    btn.disabled = true;
    btn.textContent = '正在获取认证链接...';

    try {
        const requestBody = projectId ? { project_id: projectId } : {};
        showStatus(projectId ? '使用指定的项目ID生成认证链接...' : '将尝试自动检测项目ID，正在生成认证链接...', 'info');

        const response = await fetch('./auth/start', {
            method: 'POST',
            headers: getAuthHeaders(),
            body: JSON.stringify(requestBody)
        });

        const data = await response.json();

        if (response.ok) {
            document.getElementById('authUrl').href = data.auth_url;
            document.getElementById('authUrl').textContent = data.auth_url;
            document.getElementById('authUrlSection').classList.remove('hidden');

            const msg = data.auto_project_detection
                ? '认证链接已生成（将在认证完成后自动检测项目ID），请点击链接完成授权'
                : `认证链接已生成（项目ID: ${data.detected_project_id}），请点击链接完成授权`;
            showStatus(msg, 'info');
            AppState.authInProgress = true;
        } else {
            showStatus(`错误: ${data.error || '获取认证链接失败'}`, 'error');
        }
    } catch (error) {
        showStatus(`网络错误: ${error.message}`, 'error');
    } finally {
        btn.disabled = false;
        btn.textContent = '获取认证链接';
    }
}

async function getCredentials() {
    if (!AppState.authInProgress) {
        showStatus('请先获取认证链接并完成授权', 'error');
        return;
    }

    const btn = document.getElementById('getCredsBtn');
<<<<<<< HEAD
=======
    const getAllProjectsEl = document.getElementById('getAllProjectsCreds');
    const getAllProjects = getAllProjectsEl ? getAllProjectsEl.checked : false;
>>>>>>> fd680bbb
    btn.disabled = true;
    btn.textContent = '等待OAuth回调中...';

    try {
        showStatus('正在等待OAuth回调，这可能需要一些时间...', 'info');

        const requestBody = AppState.currentProjectId ? { project_id: AppState.currentProjectId } : {};

        const response = await fetch('./auth/callback', {
            method: 'POST',
            headers: getAuthHeaders(),
            body: JSON.stringify(requestBody)
        });

        const data = await response.json();

        if (response.ok) {
            document.getElementById('credentialsContent').textContent = JSON.stringify(data.credentials, null, 2);

            const msg = data.auto_detected_project
                ? `✅ 认证成功！项目ID已自动检测为: ${data.credentials.project_id}，文件已保存到: ${data.file_path}`
                : `✅ 认证成功！文件已保存到: ${data.file_path}`;
            showStatus(msg, 'success');

            document.getElementById('credentialsSection').classList.remove('hidden');
            AppState.authInProgress = false;
        } else if (data.requires_project_selection && data.available_projects) {
            let projectOptions = "请选择一个项目：\n\n";
            data.available_projects.forEach((project, index) => {
                projectOptions += `${index + 1}. ${project.name} (${project.projectId})\n`;
            });
            projectOptions += `\n请输入序号 (1-${data.available_projects.length}):`;

            const selection = prompt(projectOptions);
            const projectIndex = parseInt(selection) - 1;

            if (projectIndex >= 0 && projectIndex < data.available_projects.length) {
                AppState.currentProjectId = data.available_projects[projectIndex].projectId;
                btn.textContent = '重新尝试获取认证文件';
                showStatus(`使用选择的项目重新尝试...`, 'info');
                setTimeout(() => getCredentials(), 1000);
                return;
            } else {
                showStatus('无效的选择，请重新开始认证', 'error');
            }
        } else if (data.requires_manual_project_id) {
            const userProjectId = prompt('无法自动检测项目ID，请手动输入您的Google Cloud项目ID:');
            if (userProjectId && userProjectId.trim()) {
                AppState.currentProjectId = userProjectId.trim();
                btn.textContent = '重新尝试获取认证文件';
                showStatus('使用手动输入的项目ID重新尝试...', 'info');
                setTimeout(() => getCredentials(), 1000);
                return;
            } else {
                showStatus('需要项目ID才能完成认证，请重新开始并输入正确的项目ID', 'error');
            }
        } else {
            showStatus(`❌ 错误: ${data.error || '获取认证文件失败'}`, 'error');
        }
    } catch (error) {
        showStatus(`网络错误: ${error.message}`, 'error');
    } finally {
        btn.disabled = false;
        btn.textContent = '获取认证文件';
    }
}

// =====================================================================
// Antigravity 认证相关函数
// =====================================================================
async function startAntigravityAuth() {
    const btn = document.getElementById('getAntigravityAuthBtn');
    btn.disabled = true;
    btn.textContent = '生成认证链接中...';

    try {
        showStatus('正在生成 Antigravity 认证链接...', 'info');

        const response = await fetch('/auth/start', {
            method: 'POST',
            headers: getAuthHeaders(),
            body: JSON.stringify({ use_antigravity: true })
        });

        const data = await response.json();

        if (response.ok) {
            AppState.antigravityAuthState = data.state;
            AppState.antigravityAuthInProgress = true;

            const authUrlLink = document.getElementById('antigravityAuthUrl');
            authUrlLink.href = data.auth_url;
            authUrlLink.textContent = data.auth_url;
            document.getElementById('antigravityAuthUrlSection').classList.remove('hidden');

            showStatus('✅ Antigravity 认证链接已生成！请点击链接完成授权', 'success');
        } else {
            showStatus(`❌ 错误: ${data.error || '生成认证链接失败'}`, 'error');
        }
    } catch (error) {
        showStatus(`网络错误: ${error.message}`, 'error');
    } finally {
        btn.disabled = false;
        btn.textContent = '获取 Antigravity 认证链接';
    }
}

async function getAntigravityCredentials() {
    if (!AppState.antigravityAuthInProgress) {
        showStatus('请先获取 Antigravity 认证链接并完成授权', 'error');
        return;
    }

    const btn = document.getElementById('getAntigravityCredsBtn');
    btn.disabled = true;
    btn.textContent = '等待OAuth回调中...';

    try {
        showStatus('正在等待 Antigravity OAuth回调...', 'info');

        const response = await fetch('/auth/callback', {
            method: 'POST',
            headers: getAuthHeaders(),
            body: JSON.stringify({ use_antigravity: true })
        });

        const data = await response.json();

        if (response.ok) {
            document.getElementById('antigravityCredsContent').textContent = JSON.stringify(data.credentials, null, 2);
            document.getElementById('antigravityCredsSection').classList.remove('hidden');
            AppState.antigravityAuthInProgress = false;
            showStatus(`✅ Antigravity 认证成功！文件已保存到: ${data.file_path}`, 'success');
        } else {
            showStatus(`❌ 错误: ${data.error || '获取认证文件失败'}`, 'error');
        }
    } catch (error) {
        showStatus(`网络错误: ${error.message}`, 'error');
    } finally {
        btn.disabled = false;
        btn.textContent = '获取 Antigravity 凭证';
    }
}

function downloadAntigravityCredentials() {
    const content = document.getElementById('antigravityCredsContent').textContent;
    const blob = new Blob([content], { type: 'application/json' });
    const url = window.URL.createObjectURL(blob);
    const a = document.createElement('a');
    a.href = url;
    a.download = `antigravity-credential-${Date.now()}.json`;
    a.click();
    window.URL.revokeObjectURL(url);
}

// =====================================================================
// 回调URL处理
// =====================================================================
function toggleProjectIdSection() {
    const section = document.getElementById('projectIdSection');
    const icon = document.getElementById('projectIdToggleIcon');

    if (section.style.display === 'none') {
        section.style.display = 'block';
        icon.style.transform = 'rotate(90deg)';
        icon.textContent = '▼';
    } else {
        section.style.display = 'none';
        icon.style.transform = 'rotate(0deg)';
        icon.textContent = '▶';
    }
}

function toggleCallbackUrlSection() {
    const section = document.getElementById('callbackUrlSection');
    const icon = document.getElementById('callbackUrlToggleIcon');

    if (section.style.display === 'none') {
        section.style.display = 'block';
        icon.style.transform = 'rotate(180deg)';
        icon.textContent = '▲';
    } else {
        section.style.display = 'none';
        icon.style.transform = 'rotate(0deg)';
        icon.textContent = '▼';
    }
}

function toggleAntigravityCallbackUrlSection() {
    const section = document.getElementById('antigravityCallbackUrlSection');
    const icon = document.getElementById('antigravityCallbackUrlToggleIcon');

    if (section.style.display === 'none') {
        section.style.display = 'block';
        icon.style.transform = 'rotate(180deg)';
        icon.textContent = '▲';
    } else {
        section.style.display = 'none';
        icon.style.transform = 'rotate(0deg)';
        icon.textContent = '▼';
    }
}

async function processCallbackUrl() {
<<<<<<< HEAD
    const callbackUrl = document.getElementById('callbackUrlInput').value.trim();
=======
    const callbackUrlInput = document.getElementById('callbackUrlInput');
    const callbackUrl = callbackUrlInput.value.trim();
    const getAllProjectsEl = document.getElementById('getAllProjectsCreds');
    const getAllProjects = getAllProjectsEl ? getAllProjectsEl.checked : false;
>>>>>>> fd680bbb

    if (!callbackUrl) {
        showStatus('请输入回调URL', 'error');
        return;
    }

    if (!callbackUrl.startsWith('http://') && !callbackUrl.startsWith('https://')) {
        showStatus('请输入有效的URL（以http://或https://开头）', 'error');
        return;
    }

    if (!callbackUrl.includes('code=') || !callbackUrl.includes('state=')) {
        showStatus('❌ 这不是有效的回调URL！请确保：\n1. 已完成Google OAuth授权\n2. 复制的是浏览器地址栏的完整URL\n3. URL包含code和state参数', 'error');
        return;
    }

    showStatus('正在从回调URL获取凭证...', 'info');

    try {
        const projectId = document.getElementById('projectId')?.value.trim() || null;

        const response = await fetch('./auth/callback-url', {
            method: 'POST',
            headers: getAuthHeaders(),
            body: JSON.stringify({ callback_url: callbackUrl, project_id: projectId })
        });

        const result = await response.json();

        if (result.credentials) {
            showStatus(result.message || '从回调URL获取凭证成功！', 'success');
            document.getElementById('credentialsContent').innerHTML = '<pre>' + JSON.stringify(result.credentials, null, 2) + '</pre>';
            document.getElementById('credentialsSection').classList.remove('hidden');
        } else if (result.requires_manual_project_id) {
            showStatus('需要手动指定项目ID，请在高级选项中填入Google Cloud项目ID后重试', 'error');
        } else if (result.requires_project_selection) {
            let msg = '<br><strong>可用项目：</strong><br>';
            result.available_projects.forEach(p => {
                msg += `• ${p.name} (ID: ${p.projectId})<br>`;
            });
            showStatus('检测到多个项目，请在高级选项中指定项目ID：' + msg, 'error');
        } else {
            showStatus(result.error || '从回调URL获取凭证失败', 'error');
        }

        document.getElementById('callbackUrlInput').value = '';
        setTimeout(() => { if (typeof refreshCredsStatus === 'function') refreshCredsStatus(); }, 1000);
    } catch (error) {
        showStatus(`从回调URL获取凭证失败: ${error.message}`, 'error');
    }
}

async function processAntigravityCallbackUrl() {
    const callbackUrl = document.getElementById('antigravityCallbackUrlInput').value.trim();

    if (!callbackUrl) {
        showStatus('请输入回调URL', 'error');
        return;
    }

    if (!callbackUrl.startsWith('http://') && !callbackUrl.startsWith('https://')) {
        showStatus('请输入有效的URL（以http://或https://开头）', 'error');
        return;
    }

    if (!callbackUrl.includes('code=') || !callbackUrl.includes('state=')) {
        showStatus('❌ 这不是有效的回调URL！请确保包含code和state参数', 'error');
        return;
    }

    showStatus('正在从回调URL获取 Antigravity 凭证...', 'info');

    try {
        const response = await fetch('/auth/callback-url', {
            method: 'POST',
            headers: getAuthHeaders(),
            body: JSON.stringify({ callback_url: callbackUrl, use_antigravity: true })
        });

        const result = await response.json();

        if (result.credentials) {
            showStatus(result.message || '从回调URL获取 Antigravity 凭证成功！', 'success');
            document.getElementById('antigravityCredsContent').textContent = JSON.stringify(result.credentials, null, 2);
            document.getElementById('antigravityCredsSection').classList.remove('hidden');
        } else {
            showStatus(result.error || '从回调URL获取 Antigravity 凭证失败', 'error');
        }

        document.getElementById('antigravityCallbackUrlInput').value = '';
        setTimeout(() => AppState.antigravityCreds.refresh(), 1000);
    } catch (error) {
        showStatus(`从回调URL获取 Antigravity 凭证失败: ${error.message}`, 'error');
    }
}

// =====================================================================
// 全局兼容函数（供HTML调用）
// =====================================================================
<<<<<<< HEAD
// 普通凭证管理
function refreshCredsStatus() { AppState.creds.refresh(); }
function applyStatusFilter() { AppState.creds.applyStatusFilter(); }
function changePage(direction) { AppState.creds.changePage(direction); }
function changePageSize() { AppState.creds.changePageSize(); }
function toggleFileSelection(filename) {
    if (AppState.creds.selectedFiles.has(filename)) {
        AppState.creds.selectedFiles.delete(filename);
    } else {
        AppState.creds.selectedFiles.add(filename);
=======

function connectWebSocket() {
    if (logWebSocket && logWebSocket.readyState === WebSocket.OPEN) {
        showStatus('WebSocket已经连接', 'info');
        return;
    }

    try {
        const protocol = window.location.protocol === 'https:' ? 'wss:' : 'ws:';
        const wsPath = new URL('./auth/logs/stream', window.location.href).href;
        const wsUrl = wsPath.replace(/^http/, 'ws');

        document.getElementById('connectionStatusText').textContent = '连接中...';
        document.getElementById('logConnectionStatus').className = 'status info';

        logWebSocket = new WebSocket(wsUrl);

        logWebSocket.onopen = function (event) {
            document.getElementById('connectionStatusText').textContent = '已连接';
            document.getElementById('logConnectionStatus').className = 'status success';
            showStatus('日志流连接成功', 'success');
            clearLogsDisplay(); // 只清空前端显示的旧日志，不清空服务器文件
        };

        logWebSocket.onmessage = function (event) {
            const logLine = event.data;
            if (logLine.trim()) {
                allLogs.push(logLine);

                // 限制日志数量，保留最后1000条
                if (allLogs.length > 1000) {
                    allLogs = allLogs.slice(-1000);
                }

                filterLogs();

                // 自动滚动到底部
                if (document.getElementById('autoScroll').checked) {
                    const logContainer = document.getElementById('logContainer');
                    logContainer.scrollTop = logContainer.scrollHeight;
                }
            }
        };

        logWebSocket.onclose = function (event) {
            document.getElementById('connectionStatusText').textContent = '连接断开';
            document.getElementById('logConnectionStatus').className = 'status error';
            showStatus('日志流连接断开', 'info');
        };

        logWebSocket.onerror = function (error) {
            document.getElementById('connectionStatusText').textContent = '连接错误';
            document.getElementById('logConnectionStatus').className = 'status error';
            showStatus('日志流连接错误: ' + error, 'error');
        };

    } catch (error) {
        showStatus('创建WebSocket连接失败: ' + error.message, 'error');
        document.getElementById('connectionStatusText').textContent = '连接失败';
        document.getElementById('logConnectionStatus').className = 'status error';
>>>>>>> fd680bbb
    }
    AppState.creds.updateBatchControls();
}
function toggleSelectAll() {
    const checkbox = document.getElementById('selectAllCheckbox');
    const checkboxes = document.querySelectorAll('.file-checkbox');

    if (checkbox.checked) {
        checkboxes.forEach(cb => AppState.creds.selectedFiles.add(cb.getAttribute('data-filename')));
    } else {
        AppState.creds.selectedFiles.clear();
    }
    checkboxes.forEach(cb => cb.checked = checkbox.checked);
    AppState.creds.updateBatchControls();
}
function batchAction(action) { AppState.creds.batchAction(action); }
function downloadCred(filename) {
    fetch(`/creds/download/${filename}`, { headers: { 'Authorization': `Bearer ${AppState.authToken}` } })
        .then(r => r.ok ? r.blob() : Promise.reject())
        .then(blob => {
            const url = window.URL.createObjectURL(blob);
            const a = document.createElement('a');
            a.href = url;
            a.download = filename;
            a.click();
            window.URL.revokeObjectURL(url);
            showStatus(`已下载文件: ${filename}`, 'success');
        })
        .catch(() => showStatus(`下载失败: ${filename}`, 'error'));
}
async function downloadAllCreds() {
    try {
<<<<<<< HEAD
        const response = await fetch('/creds/download-all', {
            headers: { 'Authorization': `Bearer ${AppState.authToken}` }
=======
        // 调用后端API下载日志文件
        const response = await fetch('./auth/logs/download', {
            method: 'GET',
            headers: getAuthHeaders()
>>>>>>> fd680bbb
        });
        if (response.ok) {
            const blob = await response.blob();
            const url = window.URL.createObjectURL(blob);
            const a = document.createElement('a');
            a.href = url;
            a.download = 'credentials.zip';
            a.click();
            window.URL.revokeObjectURL(url);
            showStatus('已下载所有凭证文件', 'success');
        }
    } catch (error) {
        showStatus(`打包下载失败: ${error.message}`, 'error');
    }
}

<<<<<<< HEAD
// Antigravity凭证管理
function refreshAntigravityCredsList() { AppState.antigravityCreds.refresh(); }
function applyAntigravityStatusFilter() { AppState.antigravityCreds.applyStatusFilter(); }
function changeAntigravityPage(direction) { AppState.antigravityCreds.changePage(direction); }
function changeAntigravityPageSize() { AppState.antigravityCreds.changePageSize(); }
function toggleAntigravityFileSelection(filename) {
    if (AppState.antigravityCreds.selectedFiles.has(filename)) {
        AppState.antigravityCreds.selectedFiles.delete(filename);
    } else {
        AppState.antigravityCreds.selectedFiles.add(filename);
=======
async function clearLogs() {
    try {
        // 调用后端API清空日志文件
        const response = await fetch('./auth/logs/clear', {
            method: 'POST',
            headers: getAuthHeaders()
        });

        const data = await response.json();

        if (response.ok) {
            // 清空前端显示的日志
            clearLogsDisplay();
            showStatus(data.message, 'success');
        } else {
            showStatus(`清空日志失败: ${data.detail || data.error || '未知错误'}`, 'error');
        }
    } catch (error) {
        console.error('clearLogs error:', error);
        // 即使后端清空失败，也清空前端显示
        clearLogsDisplay();
        showStatus(`清空日志时网络错误: ${error.message}`, 'error');
>>>>>>> fd680bbb
    }
    AppState.antigravityCreds.updateBatchControls();
}
function toggleSelectAllAntigravity() {
    const checkbox = document.getElementById('selectAllAntigravityCheckbox');
    const checkboxes = document.querySelectorAll('.antigravityfile-checkbox');

    if (checkbox.checked) {
        checkboxes.forEach(cb => AppState.antigravityCreds.selectedFiles.add(cb.getAttribute('data-filename')));
    } else {
        AppState.antigravityCreds.selectedFiles.clear();
    }
    checkboxes.forEach(cb => cb.checked = checkbox.checked);
    AppState.antigravityCreds.updateBatchControls();
}
function batchAntigravityAction(action) { AppState.antigravityCreds.batchAction(action); }
function downloadAntigravityCred(filename) {
    fetch(`/antigravity/creds/download/${filename}`, { headers: getAuthHeaders() })
        .then(r => r.ok ? r.blob() : Promise.reject())
        .then(blob => {
            const url = window.URL.createObjectURL(blob);
            const a = document.createElement('a');
            a.href = url;
            a.download = filename;
            a.click();
            window.URL.revokeObjectURL(url);
            showStatus(`✅ 已下载: ${filename}`, 'success');
        })
        .catch(() => showStatus(`下载失败: ${filename}`, 'error'));
}
function deleteAntigravityCred(filename) {
    if (confirm(`确定要删除 ${filename} 吗？`)) {
        AppState.antigravityCreds.action(filename, 'delete');
    }
}
async function downloadAllAntigravityCreds() {
    try {
<<<<<<< HEAD
        const response = await fetch('/antigravity/creds/download-all', { headers: getAuthHeaders() });
=======
        credsLoading.style.display = 'block';
        credsList.innerHTML = '';

        console.log('Fetching creds status...');

        // 构建分页和筛选参数
        const offset = (currentPage - 1) * pageSize;
        const statusFilter = currentStatusFilter;
        const response = await fetch(`./creds/status?offset=${offset}&limit=${pageSize}&status_filter=${statusFilter}`, {
            method: 'GET',
            headers: getAuthHeaders()
        });

        console.log('Creds status response:', response.status);

        const data = await response.json();
        console.log('Creds status data:', data);

>>>>>>> fd680bbb
        if (response.ok) {
            const blob = await response.blob();
            const url = window.URL.createObjectURL(blob);
            const a = document.createElement('a');
            a.href = url;
            a.download = `antigravity_credentials_${Date.now()}.zip`;
            a.click();
            window.URL.revokeObjectURL(url);
            showStatus('✅ 所有Antigravity凭证已打包下载', 'success');
        }
    } catch (error) {
        showStatus(`网络错误: ${error.message}`, 'error');
    }
}

// 文件上传
function handleFileSelect(event) { AppState.uploadFiles.handleFileSelect(event); }
function removeFile(index) { AppState.uploadFiles.removeFile(index); }
function clearFiles() { AppState.uploadFiles.clearFiles(); }
function uploadFiles() { AppState.uploadFiles.upload(); }

function handleAntigravityFileSelect(event) { AppState.antigravityUploadFiles.handleFileSelect(event); }
function handleAntigravityFileDrop(event) {
    event.preventDefault();
    event.currentTarget.style.borderColor = '#007bff';
    event.currentTarget.style.backgroundColor = '#f8f9fa';
    AppState.antigravityUploadFiles.addFiles(Array.from(event.dataTransfer.files));
}
function removeAntigravityFile(index) { AppState.antigravityUploadFiles.removeFile(index); }
function clearAntigravityFiles() { AppState.antigravityUploadFiles.clearFiles(); }
function uploadAntigravityFiles() { AppState.antigravityUploadFiles.upload(); }

// 邮箱相关
async function fetchUserEmail(filename) {
    try {
        showStatus('正在获取用户邮箱...', 'info');
        const response = await fetch(`/creds/fetch-email/${encodeURIComponent(filename)}`, {
            method: 'POST',
            headers: getAuthHeaders()
        });
        const data = await response.json();
        if (response.ok && data.user_email) {
            showStatus(`成功获取邮箱: ${data.user_email}`, 'success');
            await AppState.creds.refresh();
        } else {
            showStatus(data.message || '无法获取用户邮箱', 'error');
        }
    } catch (error) {
        showStatus(`获取邮箱失败: ${error.message}`, 'error');
    }
}

async function fetchAntigravityUserEmail(filename) {
    try {
<<<<<<< HEAD
        showStatus('正在获取用户邮箱...', 'info');
        const response = await fetch(`/antigravity/creds/fetch-email/${encodeURIComponent(filename)}`, {
=======
        console.log('Performing action:', action, 'on file:', filename);
        console.log('Filename type:', typeof filename);
        console.log('Filename length:', filename.length);
        console.log('Ends with .json:', filename.endsWith('.json'));

        const requestBody = {
            filename: filename,
            action: action
        };

        console.log('Request body:', requestBody);

        const response = await fetch('./creds/action', {
>>>>>>> fd680bbb
            method: 'POST',
            headers: getAuthHeaders()
        });
        const data = await response.json();
        if (response.ok && data.user_email) {
            showStatus(`成功获取邮箱: ${data.user_email}`, 'success');
            await AppState.antigravityCreds.refresh();
        } else {
            showStatus(data.message || '无法获取用户邮箱', 'error');
        }
    } catch (error) {
        showStatus(`获取邮箱失败: ${error.message}`, 'error');
    }
}

<<<<<<< HEAD
async function refreshAllEmails() {
    if (!confirm('确定要刷新所有凭证的用户邮箱吗？这可能需要一些时间。')) return;
=======
async function toggleCredDetails(pathId) {
    const detailsId = 'details-' + pathId;
    const details = document.getElementById(detailsId);
    if (!details) return;

    // 切换显示状态
    const isShowing = details.classList.toggle('show');

    // 如果是展开且内容未加载,则加载内容
    if (isShowing) {
        const contentDiv = details.querySelector('.cred-content');
        const filename = contentDiv.getAttribute('data-filename');
        const loaded = contentDiv.getAttribute('data-loaded');

        if (loaded === 'false' && filename) {
            // 显示加载中
            contentDiv.textContent = '正在加载文件内容...';

            try {
                // 从服务器获取完整内容
                const response = await fetch(`./creds/detail/${encodeURIComponent(filename)}`, {
                    method: 'GET',
                    headers: getAuthHeaders()
                });

                const data = await response.json();

                if (response.ok && data.content) {
                    contentDiv.textContent = JSON.stringify(data.content, null, 2);
                    contentDiv.setAttribute('data-loaded', 'true');
                } else {
                    contentDiv.textContent = '无法加载文件内容: ' + (data.error || data.detail || '未知错误');
                }
            } catch (error) {
                contentDiv.textContent = '加载文件内容失败: ' + error.message;
            }
        }
    }
}
>>>>>>> fd680bbb

    try {
<<<<<<< HEAD
        showStatus('正在刷新所有用户邮箱...', 'info');
        const response = await fetch('/creds/refresh-all-emails', {
            method: 'POST',
            headers: getAuthHeaders()
=======
        const response = await fetch(`./creds/download/${filename}`, {
            method: 'GET',
            headers: {
                'Authorization': `Bearer ${authToken}`
            }
>>>>>>> fd680bbb
        });
        const data = await response.json();
        if (response.ok) {
            showStatus(`邮箱刷新完成：成功获取 ${data.success_count}/${data.total_count} 个邮箱地址`, 'success');
            await AppState.creds.refresh();
        } else {
            showStatus(data.message || '邮箱刷新失败', 'error');
        }
    } catch (error) {
        showStatus(`邮箱刷新网络错误: ${error.message}`, 'error');
    }
}

async function refreshAllAntigravityEmails() {
    if (!confirm('确定要刷新所有Antigravity凭证的用户邮箱吗？这可能需要一些时间。')) return;

    try {
<<<<<<< HEAD
        showStatus('正在刷新所有用户邮箱...', 'info');
        const response = await fetch('/antigravity/creds/refresh-all-emails', {
            method: 'POST',
            headers: getAuthHeaders()
=======
        const response = await fetch('./creds/download-all', {
            method: 'GET',
            headers: {
                'Authorization': `Bearer ${authToken}`
            }
>>>>>>> fd680bbb
        });
        const data = await response.json();
        if (response.ok) {
            showStatus(`邮箱刷新完成：成功获取 ${data.success_count}/${data.total_count} 个邮箱地址`, 'success');
            await AppState.antigravityCreds.refresh();
        } else {
            showStatus(data.message || '邮箱刷新失败', 'error');
        }
    } catch (error) {
        showStatus(`邮箱刷新网络错误: ${error.message}`, 'error');
    }
}

// =====================================================================
// WebSocket日志相关
// =====================================================================
function connectWebSocket() {
    if (AppState.logWebSocket && AppState.logWebSocket.readyState === WebSocket.OPEN) {
        showStatus('WebSocket已经连接', 'info');
        return;
    }

    try {
        const protocol = window.location.protocol === 'https:' ? 'wss:' : 'ws:';
        const wsUrl = `${protocol}//${window.location.host}/auth/logs/stream`;

        document.getElementById('connectionStatusText').textContent = '连接中...';
        document.getElementById('logConnectionStatus').className = 'status info';

<<<<<<< HEAD
        AppState.logWebSocket = new WebSocket(wsUrl);
=======
        const response = await fetch('./creds/batch-action', {
            method: 'POST',
            headers: getAuthHeaders(),
            body: JSON.stringify(requestBody)
        });
>>>>>>> fd680bbb

        AppState.logWebSocket.onopen = () => {
            document.getElementById('connectionStatusText').textContent = '已连接';
            document.getElementById('logConnectionStatus').className = 'status success';
            showStatus('日志流连接成功', 'success');
            clearLogsDisplay();
        };

        AppState.logWebSocket.onmessage = (event) => {
            const logLine = event.data;
            if (logLine.trim()) {
                AppState.allLogs.push(logLine);
                if (AppState.allLogs.length > 1000) {
                    AppState.allLogs = AppState.allLogs.slice(-1000);
                }
                filterLogs();
                if (document.getElementById('autoScroll').checked) {
                    const logContainer = document.getElementById('logContainer');
                    logContainer.scrollTop = logContainer.scrollHeight;
                }
            }
        };

        AppState.logWebSocket.onclose = () => {
            document.getElementById('connectionStatusText').textContent = '连接断开';
            document.getElementById('logConnectionStatus').className = 'status error';
            showStatus('日志流连接断开', 'info');
        };

        AppState.logWebSocket.onerror = (error) => {
            document.getElementById('connectionStatusText').textContent = '连接错误';
            document.getElementById('logConnectionStatus').className = 'status error';
            showStatus('日志流连接错误: ' + error, 'error');
        };
    } catch (error) {
        showStatus('创建WebSocket连接失败: ' + error.message, 'error');
        document.getElementById('connectionStatusText').textContent = '连接失败';
        document.getElementById('logConnectionStatus').className = 'status error';
    }
}

function disconnectWebSocket() {
    if (AppState.logWebSocket) {
        AppState.logWebSocket.close();
        AppState.logWebSocket = null;
        document.getElementById('connectionStatusText').textContent = '未连接';
        document.getElementById('logConnectionStatus').className = 'status info';
        showStatus('日志流连接已断开', 'info');
    }
}

function clearLogsDisplay() {
    AppState.allLogs = [];
    AppState.filteredLogs = [];
    document.getElementById('logContent').textContent = '日志已清空，等待新日志...';
}

async function downloadLogs() {
    try {
        const response = await fetch('/auth/logs/download', { headers: getAuthHeaders() });

<<<<<<< HEAD
        if (response.ok) {
            const contentDisposition = response.headers.get('Content-Disposition');
            let filename = 'gcli2api_logs.txt';
            if (contentDisposition) {
                const match = contentDisposition.match(/filename=(.+)/);
                if (match) filename = match[1];
=======
        const response = await fetch(`./creds/fetch-email/${encodeURIComponent(filename)}`, {
            method: 'POST',
            headers: {
                'Authorization': `Bearer ${authToken}`,
                'Content-Type': 'application/json'
>>>>>>> fd680bbb
            }

            const blob = await response.blob();
            const url = window.URL.createObjectURL(blob);
            const a = document.createElement('a');
            a.href = url;
            a.download = filename;
            a.click();
            window.URL.revokeObjectURL(url);

            showStatus(`日志文件下载成功: ${filename}`, 'success');
        } else {
            const data = await response.json();
            showStatus(`下载日志失败: ${data.detail || data.error || '未知错误'}`, 'error');
        }
    } catch (error) {
        showStatus(`下载日志时网络错误: ${error.message}`, 'error');
    }
}

async function clearLogs() {
    try {
<<<<<<< HEAD
        const response = await fetch('/auth/logs/clear', {
=======
        if (!confirm('确定要刷新所有凭证的用户邮箱吗？这可能需要一些时间。')) {
            return;
        }

        showStatus('正在刷新所有用户邮箱...', 'info');

        const response = await fetch('./creds/refresh-all-emails', {
>>>>>>> fd680bbb
            method: 'POST',
            headers: getAuthHeaders()
        });

        const data = await response.json();

        if (response.ok) {
            clearLogsDisplay();
            showStatus(data.message, 'success');
        } else {
            showStatus(`清空日志失败: ${data.detail || data.error || '未知错误'}`, 'error');
        }
    } catch (error) {
        clearLogsDisplay();
        showStatus(`清空日志时网络错误: ${error.message}`, 'error');
    }
}

function filterLogs() {
    const filter = document.getElementById('logLevelFilter').value;
    AppState.currentLogFilter = filter;

    if (filter === 'all') {
        AppState.filteredLogs = [...AppState.allLogs];
    } else {
        AppState.filteredLogs = AppState.allLogs.filter(log => log.toUpperCase().includes(filter));
    }

    displayLogs();
}

function displayLogs() {
    const logContent = document.getElementById('logContent');
    if (AppState.filteredLogs.length === 0) {
        logContent.textContent = AppState.currentLogFilter === 'all' ?
            '暂无日志...' : `暂无${AppState.currentLogFilter}级别的日志...`;
    } else {
        logContent.textContent = AppState.filteredLogs.join('\n');
    }
}

// =====================================================================
// 环境变量凭证管理
// =====================================================================
async function checkEnvCredsStatus() {
    const loading = document.getElementById('envStatusLoading');
    const content = document.getElementById('envStatusContent');

    try {
<<<<<<< HEAD
        loading.style.display = 'block';
        content.classList.add('hidden');
=======
        envStatusLoading.style.display = 'block';
        envStatusContent.classList.add('hidden');

        const response = await fetch('./auth/env-creds-status', {
            method: 'GET',
            headers: getAuthHeaders()
        });
>>>>>>> fd680bbb

        const response = await fetch('/auth/env-creds-status', { headers: getAuthHeaders() });
        const data = await response.json();

        if (response.ok) {
            const envVarsList = document.getElementById('envVarsList');
            envVarsList.textContent = Object.keys(data.available_env_vars).length > 0
                ? Object.keys(data.available_env_vars).join(', ')
                : '未找到GCLI_CREDS_*环境变量';

            const autoLoadStatus = document.getElementById('autoLoadStatus');
            autoLoadStatus.textContent = data.auto_load_enabled ? '✅ 已启用' : '❌ 未启用';
            autoLoadStatus.style.color = data.auto_load_enabled ? '#28a745' : '#dc3545';

            document.getElementById('envFilesCount').textContent = `${data.existing_env_files_count} 个文件`;

            const envFilesList = document.getElementById('envFilesList');
            envFilesList.textContent = data.existing_env_files.length > 0
                ? data.existing_env_files.join(', ')
                : '无';

            content.classList.remove('hidden');
            showStatus('环境变量状态检查完成', 'success');
        } else {
            showStatus(`获取环境变量状态失败: ${data.detail || data.error || '未知错误'}`, 'error');
        }
    } catch (error) {
        showStatus(`网络错误: ${error.message}`, 'error');
    } finally {
        loading.style.display = 'none';
    }
}

async function loadEnvCredentials() {
    try {
        showStatus('正在从环境变量导入凭证...', 'info');

        const response = await fetch('./auth/load-env-creds', {
            method: 'POST',
            headers: getAuthHeaders()
        });

        const data = await response.json();

        if (response.ok) {
            if (data.loaded_count > 0) {
                showStatus(`✅ 成功导入 ${data.loaded_count}/${data.total_count} 个凭证文件`, 'success');
                setTimeout(() => checkEnvCredsStatus(), 1000);
            } else {
                showStatus(`⚠️ ${data.message}`, 'info');
            }
        } else {
            showStatus(`导入失败: ${data.detail || data.error || '未知错误'}`, 'error');
        }
    } catch (error) {
        showStatus(`网络错误: ${error.message}`, 'error');
    }
}

async function clearEnvCredentials() {
    if (!confirm('确定要清除所有从环境变量导入的凭证文件吗？\n这将删除所有文件名以 "env-" 开头的认证文件。')) {
        return;
    }

    try {
        showStatus('正在清除环境变量凭证文件...', 'info');

        const response = await fetch('./auth/env-creds', {
            method: 'DELETE',
            headers: getAuthHeaders()
        });

        const data = await response.json();

        if (response.ok) {
            showStatus(`✅ 成功删除 ${data.deleted_count} 个环境变量凭证文件`, 'success');
            setTimeout(() => checkEnvCredsStatus(), 1000);
        } else {
            showStatus(`清除失败: ${data.detail || data.error || '未知错误'}`, 'error');
        }
    } catch (error) {
        showStatus(`网络错误: ${error.message}`, 'error');
    }
}

// =====================================================================
// 配置管理
// =====================================================================
async function loadConfig() {
    const loading = document.getElementById('configLoading');
    const form = document.getElementById('configForm');

    try {
<<<<<<< HEAD
        loading.style.display = 'block';
        form.classList.add('hidden');
=======
        configLoading.style.display = 'block';
        configForm.classList.add('hidden');

        const response = await fetch('./config/get', {
            method: 'GET',
            headers: getAuthHeaders()
        });
>>>>>>> fd680bbb

        const response = await fetch('/config/get', { headers: getAuthHeaders() });
        const data = await response.json();

        if (response.ok) {
            AppState.currentConfig = data.config;
            AppState.envLockedFields = new Set(data.env_locked || []);

            populateConfigForm();
            form.classList.remove('hidden');
            showStatus('配置加载成功', 'success');
        } else {
            showStatus(`加载配置失败: ${data.detail || data.error || '未知错误'}`, 'error');
        }
    } catch (error) {
        showStatus(`网络错误: ${error.message}`, 'error');
    } finally {
        loading.style.display = 'none';
    }
}

function populateConfigForm() {
    const c = AppState.currentConfig;

    setConfigField('host', c.host || '0.0.0.0');
    setConfigField('port', c.port || 7861);
    setConfigField('configApiPassword', c.api_password || '');
    setConfigField('configPanelPassword', c.panel_password || '');
    setConfigField('configPassword', c.password || 'pwd');
    setConfigField('credentialsDir', c.credentials_dir || '');
    setConfigField('proxy', c.proxy || '');
    setConfigField('codeAssistEndpoint', c.code_assist_endpoint || '');
    setConfigField('oauthProxyUrl', c.oauth_proxy_url || '');
    setConfigField('googleapisProxyUrl', c.googleapis_proxy_url || '');
    setConfigField('resourceManagerApiUrl', c.resource_manager_api_url || '');
    setConfigField('serviceUsageApiUrl', c.service_usage_api_url || '');

    document.getElementById('autoBanEnabled').checked = Boolean(c.auto_ban_enabled);
    setConfigField('autoBanErrorCodes', (c.auto_ban_error_codes || []).join(','));
    setConfigField('callsPerRotation', c.calls_per_rotation || 10);

    document.getElementById('retry429Enabled').checked = Boolean(c.retry_429_enabled);
    setConfigField('retry429MaxRetries', c.retry_429_max_retries || 20);
    setConfigField('retry429Interval', c.retry_429_interval || 0.1);

    document.getElementById('compatibilityModeEnabled').checked = Boolean(c.compatibility_mode_enabled);
    document.getElementById('returnThoughtsToFrontend').checked = Boolean(c.return_thoughts_to_frontend !== false);

    setConfigField('antiTruncationMaxAttempts', c.anti_truncation_max_attempts || 3);
}

function setConfigField(fieldId, value) {
    const field = document.getElementById(fieldId);
    if (field) {
        field.value = value;
        const configKey = fieldId.replace(/([A-Z])/g, '_$1').toLowerCase();
        if (AppState.envLockedFields.has(configKey)) {
            field.disabled = true;
            field.classList.add('env-locked');
        } else {
            field.disabled = false;
            field.classList.remove('env-locked');
        }
    }
}

async function saveConfig() {
    try {
        const getValue = (id, def = '') => document.getElementById(id)?.value.trim() || def;
        const getInt = (id, def = 0) => parseInt(document.getElementById(id)?.value) || def;
        const getFloat = (id, def = 0.0) => parseFloat(document.getElementById(id)?.value) || def;
        const getChecked = (id, def = false) => document.getElementById(id)?.checked || def;

        const config = {
            host: getValue('host', '0.0.0.0'),
            port: getInt('port', 7861),
            api_password: getValue('configApiPassword'),
            panel_password: getValue('configPanelPassword'),
            password: getValue('configPassword', 'pwd'),
            code_assist_endpoint: getValue('codeAssistEndpoint'),
            credentials_dir: getValue('credentialsDir'),
            proxy: getValue('proxy'),
            oauth_proxy_url: getValue('oauthProxyUrl'),
            googleapis_proxy_url: getValue('googleapisProxyUrl'),
            resource_manager_api_url: getValue('resourceManagerApiUrl'),
            service_usage_api_url: getValue('serviceUsageApiUrl'),
            auto_ban_enabled: getChecked('autoBanEnabled'),
            auto_ban_error_codes: getValue('autoBanErrorCodes').split(',')
                .map(c => parseInt(c.trim())).filter(c => !isNaN(c)),
            calls_per_rotation: getInt('callsPerRotation', 10),
            retry_429_enabled: getChecked('retry429Enabled'),
            retry_429_max_retries: getInt('retry429MaxRetries', 20),
            retry_429_interval: getFloat('retry429Interval', 0.1),
            compatibility_mode_enabled: getChecked('compatibilityModeEnabled'),
            return_thoughts_to_frontend: getChecked('returnThoughtsToFrontend'),
            anti_truncation_max_attempts: getInt('antiTruncationMaxAttempts', 3)
        };

        const response = await fetch('./config/save', {
            method: 'POST',
            headers: getAuthHeaders(),
            body: JSON.stringify({ config })
        });

        const data = await response.json();

        if (response.ok) {
            let message = '配置保存成功';

            if (data.hot_updated && data.hot_updated.length > 0) {
                message += `，以下配置已立即生效: ${data.hot_updated.join(', ')}`;
            }

            if (data.restart_required && data.restart_required.length > 0) {
                message += `\n⚠️ 重启提醒: ${data.restart_notice}`;
                showStatus(message, 'info');
            } else {
                showStatus(message, 'success');
            }

            setTimeout(() => loadConfig(), 1000);
        } else {
            showStatus(`保存配置失败: ${data.detail || data.error || '未知错误'}`, 'error');
        }
    } catch (error) {
        showStatus(`网络错误: ${error.message}`, 'error');
    }
}

// 镜像网址配置
const mirrorUrls = {
    codeAssistEndpoint: 'https://gcli-api.sukaka.top/cloudcode-pa',
    oauthProxyUrl: 'https://gcli-api.sukaka.top/oauth2',
    googleapisProxyUrl: 'https://gcli-api.sukaka.top/googleapis',
    resourceManagerApiUrl: 'https://gcli-api.sukaka.top/cloudresourcemanager',
    serviceUsageApiUrl: 'https://gcli-api.sukaka.top/serviceusage'
};

const officialUrls = {
    codeAssistEndpoint: 'https://cloudcode-pa.googleapis.com',
    oauthProxyUrl: 'https://oauth2.googleapis.com',
    googleapisProxyUrl: 'https://www.googleapis.com',
    resourceManagerApiUrl: 'https://cloudresourcemanager.googleapis.com',
    serviceUsageApiUrl: 'https://serviceusage.googleapis.com'
};

function useMirrorUrls() {
    if (confirm('确定要将所有端点配置为镜像网址吗？')) {
        for (const [fieldId, url] of Object.entries(mirrorUrls)) {
            const field = document.getElementById(fieldId);
            if (field && !field.disabled) field.value = url;
        }
        showStatus('✅ 已切换到镜像网址配置，记得点击"保存配置"按钮保存设置', 'success');
    }
}

function restoreOfficialUrls() {
    if (confirm('确定要将所有端点配置为官方地址吗？')) {
        for (const [fieldId, url] of Object.entries(officialUrls)) {
            const field = document.getElementById(fieldId);
            if (field && !field.disabled) field.value = url;
        }
        showStatus('✅ 已切换到官方端点配置，记得点击"保存配置"按钮保存设置', 'success');
    }
}

// =====================================================================
// 使用统计
// =====================================================================
async function refreshUsageStats() {
    const loading = document.getElementById('usageLoading');
    const list = document.getElementById('usageList');

    try {
        loading.style.display = 'block';
        list.innerHTML = '';

        const [statsResponse, aggregatedResponse] = await Promise.all([
<<<<<<< HEAD
            fetch('/usage/stats', { headers: getAuthHeaders() }),
            fetch('/usage/aggregated', { headers: getAuthHeaders() })
=======
            fetch('./usage/stats', {
                method: 'GET',
                headers: getAuthHeaders()
            }),
            fetch('./usage/aggregated', {
                method: 'GET',
                headers: getAuthHeaders()
            })
>>>>>>> fd680bbb
        ]);

        if (statsResponse.status === 401 || aggregatedResponse.status === 401) {
            showStatus('认证失败，请重新登录', 'error');
            setTimeout(() => location.reload(), 1500);
            return;
        }

        const statsData = await statsResponse.json();
        const aggregatedData = await aggregatedResponse.json();

        if (statsResponse.ok && aggregatedResponse.ok) {
            AppState.usageStatsData = statsData.success ? statsData.data : statsData;

            const aggData = aggregatedData.success ? aggregatedData.data : aggregatedData;
            document.getElementById('totalApiCalls').textContent = aggData.total_calls_24h || 0;
            document.getElementById('totalFiles').textContent = aggData.total_files || 0;
            document.getElementById('avgCallsPerFile').textContent = (aggData.avg_calls_per_file || 0).toFixed(1);

            renderUsageList();

            showStatus(`已加载 ${aggData.total_files || Object.keys(AppState.usageStatsData).length} 个文件的使用统计`, 'success');
        } else {
            const errorMsg = statsData.detail || aggregatedData.detail || '加载使用统计失败';
            showStatus(`错误: ${errorMsg}`, 'error');
        }
    } catch (error) {
        showStatus(`网络错误: ${error.message}`, 'error');
    } finally {
        loading.style.display = 'none';
    }
}

function renderUsageList() {
    const list = document.getElementById('usageList');
    list.innerHTML = '';

    if (Object.keys(AppState.usageStatsData).length === 0) {
        list.innerHTML = '<p style="text-align: center; color: #666;">暂无使用统计数据</p>';
        return;
    }

    for (const [filename, stats] of Object.entries(AppState.usageStatsData)) {
        const card = document.createElement('div');
        card.className = 'usage-card';

        const calls24h = stats.calls_24h || 0;

        card.innerHTML = `
            <div class="usage-header">
                <div class="usage-filename">${filename}</div>
            </div>
            <div class="usage-info">
                <div class="usage-info-item" style="grid-column: 1 / -1;">
                    <span class="usage-info-label">24小时内调用次数</span>
                    <span class="usage-info-value" style="font-size: 24px; font-weight: bold; color: #007bff;">${calls24h}</span>
                </div>
            </div>
            <div class="usage-actions">
                <button class="usage-btn reset" onclick="resetSingleUsageStats('${filename}')">重置统计</button>
            </div>
        `;

        list.appendChild(card);
    }
}

async function resetSingleUsageStats(filename) {
    if (!confirm(`确定要重置 ${filename} 的使用统计吗？`)) return;

    try {
        const response = await fetch('./usage/reset', {
            method: 'POST',
            headers: getAuthHeaders(),
            body: JSON.stringify({ filename })
        });

        const data = await response.json();

        if (response.ok && data.success) {
            showStatus(data.message, 'success');
            await refreshUsageStats();
        } else {
            showStatus(`重置失败: ${data.message || data.detail || data.error || '未知错误'}`, 'error');
        }
    } catch (error) {
        showStatus(`网络错误: ${error.message}`, 'error');
    }
}

async function resetAllUsageStats() {
    if (!confirm('确定要重置所有文件的使用统计吗？此操作不可恢复！')) return;

    try {
        const response = await fetch('./usage/reset', {
            method: 'POST',
            headers: getAuthHeaders(),
            body: JSON.stringify({})
        });

        const data = await response.json();

        if (response.ok && data.success) {
            showStatus(data.message, 'success');
            await refreshUsageStats();
        } else {
            showStatus(`重置失败: ${data.message || data.detail || data.error || '未知错误'}`, 'error');
        }
    } catch (error) {
        showStatus(`网络错误: ${error.message}`, 'error');
    }
}

// =====================================================================
// 冷却倒计时自动更新
// =====================================================================
function startCooldownTimer() {
    if (AppState.cooldownTimerInterval) {
        clearInterval(AppState.cooldownTimerInterval);
    }

    AppState.cooldownTimerInterval = setInterval(() => {
        updateCooldownDisplays();
    }, 1000);
}

function stopCooldownTimer() {
    if (AppState.cooldownTimerInterval) {
        clearInterval(AppState.cooldownTimerInterval);
        AppState.cooldownTimerInterval = null;
    }
}

function updateCooldownDisplays() {
    let needsRefresh = false;

    for (const credInfo of Object.values(AppState.creds.data)) {
        if (credInfo.cooldown_status === 'cooling' && credInfo.cooldown_until) {
            const currentTime = Date.now() / 1000;
            const remainingSeconds = Math.max(0, Math.floor(credInfo.cooldown_until - currentTime));

            credInfo.cooldown_remaining_seconds = remainingSeconds;

            if (remainingSeconds <= 0) {
                credInfo.cooldown_status = 'ready';
                credInfo.cooldown_until = null;
                credInfo.cooldown_remaining_seconds = 0;
                needsRefresh = true;
            }
        }
    }

    if (needsRefresh) {
        AppState.creds.renderList();
        return;
    }

    document.querySelectorAll('.cooldown-badge').forEach(badge => {
        const card = badge.closest('.cred-card');
        const filenameEl = card?.querySelector('.cred-filename');
        if (!filenameEl) return;

        const filename = filenameEl.textContent;
        const credInfo = Object.values(AppState.creds.data).find(c => c.filename === filename);

        if (credInfo && credInfo.cooldown_status === 'cooling') {
            const remaining = credInfo.cooldown_remaining_seconds || 0;
            if (remaining > 0) {
                badge.innerHTML = `🕐 冷却中: ${formatCooldownTime(remaining)}`;
            }
        }
    });
}

// =====================================================================
// 页面初始化
// =====================================================================
window.onload = async function() {
    const autoLoginSuccess = await autoLogin();

    if (!autoLoginSuccess) {
        showStatus('请输入密码登录', 'info');
    }

    startCooldownTimer();

    const antigravityAuthBtn = document.getElementById('getAntigravityAuthBtn');
    if (antigravityAuthBtn) {
        antigravityAuthBtn.addEventListener('click', startAntigravityAuth);
    }
};

// 拖拽功能 - 初始化
document.addEventListener('DOMContentLoaded', function() {
    const uploadArea = document.getElementById('uploadArea');

    if (uploadArea) {
        uploadArea.addEventListener('dragover', (event) => {
            event.preventDefault();
            uploadArea.classList.add('dragover');
        });

        uploadArea.addEventListener('dragleave', (event) => {
            event.preventDefault();
            uploadArea.classList.remove('dragover');
        });

        uploadArea.addEventListener('drop', (event) => {
            event.preventDefault();
            uploadArea.classList.remove('dragover');
            AppState.uploadFiles.addFiles(Array.from(event.dataTransfer.files));
        });
    }
});<|MERGE_RESOLUTION|>--- conflicted
+++ resolved
@@ -687,12 +687,7 @@
     }
 
     try {
-<<<<<<< HEAD
         const response = await fetch('/auth/login', {
-=======
-        console.log('Sending login request...');
-        const response = await fetch('./auth/login', {
->>>>>>> fd680bbb
             method: 'POST',
             headers: { 'Content-Type': 'application/json' },
             body: JSON.stringify({ password })
@@ -721,13 +716,7 @@
     AppState.authToken = savedToken;
 
     try {
-<<<<<<< HEAD
         const response = await fetch('/config/get', {
-=======
-        // 验证 token 是否仍然有效 - 尝试获取配置
-        const response = await fetch('./config/get', {
-            method: 'GET',
->>>>>>> fd680bbb
             headers: {
                 'Content-Type': 'application/json',
                 'Authorization': `Bearer ${AppState.authToken}`
@@ -784,16 +773,8 @@
 // OAuth认证相关函数
 // =====================================================================
 async function startAuth() {
-<<<<<<< HEAD
     const projectId = document.getElementById('projectId').value.trim();
     AppState.currentProjectId = projectId || null;
-=======
-    const projectId = document.getElementById('projectId')?.value?.trim() || '';
-    const getAllProjectsEl = document.getElementById('getAllProjectsCreds');
-    const getAllProjects = getAllProjectsEl ? getAllProjectsEl.checked : false;
-    // 项目ID现在是可选的
-    currentProjectId = projectId || null;
->>>>>>> fd680bbb
 
     const btn = document.getElementById('getAuthBtn');
     btn.disabled = true;
@@ -839,11 +820,6 @@
     }
 
     const btn = document.getElementById('getCredsBtn');
-<<<<<<< HEAD
-=======
-    const getAllProjectsEl = document.getElementById('getAllProjectsCreds');
-    const getAllProjects = getAllProjectsEl ? getAllProjectsEl.checked : false;
->>>>>>> fd680bbb
     btn.disabled = true;
     btn.textContent = '等待OAuth回调中...';
 
@@ -1048,14 +1024,7 @@
 }
 
 async function processCallbackUrl() {
-<<<<<<< HEAD
     const callbackUrl = document.getElementById('callbackUrlInput').value.trim();
-=======
-    const callbackUrlInput = document.getElementById('callbackUrlInput');
-    const callbackUrl = callbackUrlInput.value.trim();
-    const getAllProjectsEl = document.getElementById('getAllProjectsCreds');
-    const getAllProjects = getAllProjectsEl ? getAllProjectsEl.checked : false;
->>>>>>> fd680bbb
 
     if (!callbackUrl) {
         showStatus('请输入回调URL', 'error');
@@ -1155,7 +1124,6 @@
 // =====================================================================
 // 全局兼容函数（供HTML调用）
 // =====================================================================
-<<<<<<< HEAD
 // 普通凭证管理
 function refreshCredsStatus() { AppState.creds.refresh(); }
 function applyStatusFilter() { AppState.creds.applyStatusFilter(); }
@@ -1166,68 +1134,6 @@
         AppState.creds.selectedFiles.delete(filename);
     } else {
         AppState.creds.selectedFiles.add(filename);
-=======
-
-function connectWebSocket() {
-    if (logWebSocket && logWebSocket.readyState === WebSocket.OPEN) {
-        showStatus('WebSocket已经连接', 'info');
-        return;
-    }
-
-    try {
-        const protocol = window.location.protocol === 'https:' ? 'wss:' : 'ws:';
-        const wsPath = new URL('./auth/logs/stream', window.location.href).href;
-        const wsUrl = wsPath.replace(/^http/, 'ws');
-
-        document.getElementById('connectionStatusText').textContent = '连接中...';
-        document.getElementById('logConnectionStatus').className = 'status info';
-
-        logWebSocket = new WebSocket(wsUrl);
-
-        logWebSocket.onopen = function (event) {
-            document.getElementById('connectionStatusText').textContent = '已连接';
-            document.getElementById('logConnectionStatus').className = 'status success';
-            showStatus('日志流连接成功', 'success');
-            clearLogsDisplay(); // 只清空前端显示的旧日志，不清空服务器文件
-        };
-
-        logWebSocket.onmessage = function (event) {
-            const logLine = event.data;
-            if (logLine.trim()) {
-                allLogs.push(logLine);
-
-                // 限制日志数量，保留最后1000条
-                if (allLogs.length > 1000) {
-                    allLogs = allLogs.slice(-1000);
-                }
-
-                filterLogs();
-
-                // 自动滚动到底部
-                if (document.getElementById('autoScroll').checked) {
-                    const logContainer = document.getElementById('logContainer');
-                    logContainer.scrollTop = logContainer.scrollHeight;
-                }
-            }
-        };
-
-        logWebSocket.onclose = function (event) {
-            document.getElementById('connectionStatusText').textContent = '连接断开';
-            document.getElementById('logConnectionStatus').className = 'status error';
-            showStatus('日志流连接断开', 'info');
-        };
-
-        logWebSocket.onerror = function (error) {
-            document.getElementById('connectionStatusText').textContent = '连接错误';
-            document.getElementById('logConnectionStatus').className = 'status error';
-            showStatus('日志流连接错误: ' + error, 'error');
-        };
-
-    } catch (error) {
-        showStatus('创建WebSocket连接失败: ' + error.message, 'error');
-        document.getElementById('connectionStatusText').textContent = '连接失败';
-        document.getElementById('logConnectionStatus').className = 'status error';
->>>>>>> fd680bbb
     }
     AppState.creds.updateBatchControls();
 }
@@ -1260,15 +1166,8 @@
 }
 async function downloadAllCreds() {
     try {
-<<<<<<< HEAD
         const response = await fetch('/creds/download-all', {
             headers: { 'Authorization': `Bearer ${AppState.authToken}` }
-=======
-        // 调用后端API下载日志文件
-        const response = await fetch('./auth/logs/download', {
-            method: 'GET',
-            headers: getAuthHeaders()
->>>>>>> fd680bbb
         });
         if (response.ok) {
             const blob = await response.blob();
@@ -1285,7 +1184,6 @@
     }
 }
 
-<<<<<<< HEAD
 // Antigravity凭证管理
 function refreshAntigravityCredsList() { AppState.antigravityCreds.refresh(); }
 function applyAntigravityStatusFilter() { AppState.antigravityCreds.applyStatusFilter(); }
@@ -1296,30 +1194,6 @@
         AppState.antigravityCreds.selectedFiles.delete(filename);
     } else {
         AppState.antigravityCreds.selectedFiles.add(filename);
-=======
-async function clearLogs() {
-    try {
-        // 调用后端API清空日志文件
-        const response = await fetch('./auth/logs/clear', {
-            method: 'POST',
-            headers: getAuthHeaders()
-        });
-
-        const data = await response.json();
-
-        if (response.ok) {
-            // 清空前端显示的日志
-            clearLogsDisplay();
-            showStatus(data.message, 'success');
-        } else {
-            showStatus(`清空日志失败: ${data.detail || data.error || '未知错误'}`, 'error');
-        }
-    } catch (error) {
-        console.error('clearLogs error:', error);
-        // 即使后端清空失败，也清空前端显示
-        clearLogsDisplay();
-        showStatus(`清空日志时网络错误: ${error.message}`, 'error');
->>>>>>> fd680bbb
     }
     AppState.antigravityCreds.updateBatchControls();
 }
@@ -1357,28 +1231,7 @@
 }
 async function downloadAllAntigravityCreds() {
     try {
-<<<<<<< HEAD
         const response = await fetch('/antigravity/creds/download-all', { headers: getAuthHeaders() });
-=======
-        credsLoading.style.display = 'block';
-        credsList.innerHTML = '';
-
-        console.log('Fetching creds status...');
-
-        // 构建分页和筛选参数
-        const offset = (currentPage - 1) * pageSize;
-        const statusFilter = currentStatusFilter;
-        const response = await fetch(`./creds/status?offset=${offset}&limit=${pageSize}&status_filter=${statusFilter}`, {
-            method: 'GET',
-            headers: getAuthHeaders()
-        });
-
-        console.log('Creds status response:', response.status);
-
-        const data = await response.json();
-        console.log('Creds status data:', data);
-
->>>>>>> fd680bbb
         if (response.ok) {
             const blob = await response.blob();
             const url = window.URL.createObjectURL(blob);
@@ -1433,24 +1286,8 @@
 
 async function fetchAntigravityUserEmail(filename) {
     try {
-<<<<<<< HEAD
         showStatus('正在获取用户邮箱...', 'info');
         const response = await fetch(`/antigravity/creds/fetch-email/${encodeURIComponent(filename)}`, {
-=======
-        console.log('Performing action:', action, 'on file:', filename);
-        console.log('Filename type:', typeof filename);
-        console.log('Filename length:', filename.length);
-        console.log('Ends with .json:', filename.endsWith('.json'));
-
-        const requestBody = {
-            filename: filename,
-            action: action
-        };
-
-        console.log('Request body:', requestBody);
-
-        const response = await fetch('./creds/action', {
->>>>>>> fd680bbb
             method: 'POST',
             headers: getAuthHeaders()
         });
@@ -1466,64 +1303,14 @@
     }
 }
 
-<<<<<<< HEAD
 async function refreshAllEmails() {
     if (!confirm('确定要刷新所有凭证的用户邮箱吗？这可能需要一些时间。')) return;
-=======
-async function toggleCredDetails(pathId) {
-    const detailsId = 'details-' + pathId;
-    const details = document.getElementById(detailsId);
-    if (!details) return;
-
-    // 切换显示状态
-    const isShowing = details.classList.toggle('show');
-
-    // 如果是展开且内容未加载,则加载内容
-    if (isShowing) {
-        const contentDiv = details.querySelector('.cred-content');
-        const filename = contentDiv.getAttribute('data-filename');
-        const loaded = contentDiv.getAttribute('data-loaded');
-
-        if (loaded === 'false' && filename) {
-            // 显示加载中
-            contentDiv.textContent = '正在加载文件内容...';
-
-            try {
-                // 从服务器获取完整内容
-                const response = await fetch(`./creds/detail/${encodeURIComponent(filename)}`, {
-                    method: 'GET',
-                    headers: getAuthHeaders()
-                });
-
-                const data = await response.json();
-
-                if (response.ok && data.content) {
-                    contentDiv.textContent = JSON.stringify(data.content, null, 2);
-                    contentDiv.setAttribute('data-loaded', 'true');
-                } else {
-                    contentDiv.textContent = '无法加载文件内容: ' + (data.error || data.detail || '未知错误');
-                }
-            } catch (error) {
-                contentDiv.textContent = '加载文件内容失败: ' + error.message;
-            }
-        }
-    }
-}
->>>>>>> fd680bbb
-
-    try {
-<<<<<<< HEAD
+
+    try {
         showStatus('正在刷新所有用户邮箱...', 'info');
         const response = await fetch('/creds/refresh-all-emails', {
             method: 'POST',
             headers: getAuthHeaders()
-=======
-        const response = await fetch(`./creds/download/${filename}`, {
-            method: 'GET',
-            headers: {
-                'Authorization': `Bearer ${authToken}`
-            }
->>>>>>> fd680bbb
         });
         const data = await response.json();
         if (response.ok) {
@@ -1541,18 +1328,10 @@
     if (!confirm('确定要刷新所有Antigravity凭证的用户邮箱吗？这可能需要一些时间。')) return;
 
     try {
-<<<<<<< HEAD
         showStatus('正在刷新所有用户邮箱...', 'info');
         const response = await fetch('/antigravity/creds/refresh-all-emails', {
             method: 'POST',
             headers: getAuthHeaders()
-=======
-        const response = await fetch('./creds/download-all', {
-            method: 'GET',
-            headers: {
-                'Authorization': `Bearer ${authToken}`
-            }
->>>>>>> fd680bbb
         });
         const data = await response.json();
         if (response.ok) {
@@ -1582,15 +1361,7 @@
         document.getElementById('connectionStatusText').textContent = '连接中...';
         document.getElementById('logConnectionStatus').className = 'status info';
 
-<<<<<<< HEAD
         AppState.logWebSocket = new WebSocket(wsUrl);
-=======
-        const response = await fetch('./creds/batch-action', {
-            method: 'POST',
-            headers: getAuthHeaders(),
-            body: JSON.stringify(requestBody)
-        });
->>>>>>> fd680bbb
 
         AppState.logWebSocket.onopen = () => {
             document.getElementById('connectionStatusText').textContent = '已连接';
@@ -1652,20 +1423,12 @@
     try {
         const response = await fetch('/auth/logs/download', { headers: getAuthHeaders() });
 
-<<<<<<< HEAD
         if (response.ok) {
             const contentDisposition = response.headers.get('Content-Disposition');
             let filename = 'gcli2api_logs.txt';
             if (contentDisposition) {
                 const match = contentDisposition.match(/filename=(.+)/);
                 if (match) filename = match[1];
-=======
-        const response = await fetch(`./creds/fetch-email/${encodeURIComponent(filename)}`, {
-            method: 'POST',
-            headers: {
-                'Authorization': `Bearer ${authToken}`,
-                'Content-Type': 'application/json'
->>>>>>> fd680bbb
             }
 
             const blob = await response.blob();
@@ -1688,17 +1451,7 @@
 
 async function clearLogs() {
     try {
-<<<<<<< HEAD
         const response = await fetch('/auth/logs/clear', {
-=======
-        if (!confirm('确定要刷新所有凭证的用户邮箱吗？这可能需要一些时间。')) {
-            return;
-        }
-
-        showStatus('正在刷新所有用户邮箱...', 'info');
-
-        const response = await fetch('./creds/refresh-all-emails', {
->>>>>>> fd680bbb
             method: 'POST',
             headers: getAuthHeaders()
         });
@@ -1748,18 +1501,8 @@
     const content = document.getElementById('envStatusContent');
 
     try {
-<<<<<<< HEAD
         loading.style.display = 'block';
         content.classList.add('hidden');
-=======
-        envStatusLoading.style.display = 'block';
-        envStatusContent.classList.add('hidden');
-
-        const response = await fetch('./auth/env-creds-status', {
-            method: 'GET',
-            headers: getAuthHeaders()
-        });
->>>>>>> fd680bbb
 
         const response = await fetch('/auth/env-creds-status', { headers: getAuthHeaders() });
         const data = await response.json();
@@ -1853,18 +1596,8 @@
     const form = document.getElementById('configForm');
 
     try {
-<<<<<<< HEAD
         loading.style.display = 'block';
         form.classList.add('hidden');
-=======
-        configLoading.style.display = 'block';
-        configForm.classList.add('hidden');
-
-        const response = await fetch('./config/get', {
-            method: 'GET',
-            headers: getAuthHeaders()
-        });
->>>>>>> fd680bbb
 
         const response = await fetch('/config/get', { headers: getAuthHeaders() });
         const data = await response.json();
@@ -2043,19 +1776,8 @@
         list.innerHTML = '';
 
         const [statsResponse, aggregatedResponse] = await Promise.all([
-<<<<<<< HEAD
             fetch('/usage/stats', { headers: getAuthHeaders() }),
             fetch('/usage/aggregated', { headers: getAuthHeaders() })
-=======
-            fetch('./usage/stats', {
-                method: 'GET',
-                headers: getAuthHeaders()
-            }),
-            fetch('./usage/aggregated', {
-                method: 'GET',
-                headers: getAuthHeaders()
-            })
->>>>>>> fd680bbb
         ]);
 
         if (statsResponse.status === 401 || aggregatedResponse.status === 401) {
