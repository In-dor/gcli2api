--- conflicted
+++ resolved
@@ -13,17 +13,13 @@
 
 from config import get_anti_truncation_max_attempts, get_show_variant_models
 from log import log
-<<<<<<< HEAD
-from src.utils import (
+from .utils import (
     is_anti_truncation_model,
     authenticate_bearer,
     authenticate_gemini_flexible,
     authenticate_sdwebui_flexible,
+    get_base_model_from_feature_model,
 )
-
-=======
-from .utils import is_anti_truncation_model, authenticate_bearer, authenticate_gemini_flexible, authenticate_sdwebui_flexible, get_base_model_from_feature_model
->>>>>>> 8a4636a1
 from .antigravity_api import (
     build_antigravity_request_body,
     send_antigravity_request_no_stream,
@@ -205,27 +201,19 @@
 
         # 处理 tool 消息
         elif role == "tool":
-<<<<<<< HEAD
-            parts = [
-                {
-                    "functionResponse": {
-                        "id": tool_call_id,
-                        "name": getattr(msg, "name", "unknown"),
-                        "response": {"output": content},
-                    }
-=======
             # 获取函数名称,确保不为空
             func_name = getattr(msg, "name", None)
             if not func_name:
                 # 如果没有提供名称,尝试从 tool_call_id 推断或使用默认值
                 func_name = f"function_{tool_call_id}" if tool_call_id else "unknown_function"
 
-            parts = [{
-                "functionResponse": {
-                    "id": tool_call_id,
-                    "name": func_name,
-                    "response": {"output": content}
->>>>>>> 8a4636a1
+            parts = [
+                {
+                    "functionResponse": {
+                        "id": tool_call_id,
+                        "name": func_name,
+                        "response": {"output": content},
+                    }
                 }
             ]
             contents.append({"role": "user", "parts": parts})
@@ -1177,11 +1165,6 @@
     use_anti_truncation = is_anti_truncation_model(model)
     if use_anti_truncation:
         # 去掉 "流式抗截断/" 前缀
-<<<<<<< HEAD
-        from src.utils import get_base_model_from_feature_model
-
-=======
->>>>>>> 8a4636a1
         model = get_base_model_from_feature_model(model)
 
     # 模型名称映射
