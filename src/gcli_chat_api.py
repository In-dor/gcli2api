--- conflicted
+++ resolved
@@ -365,15 +365,7 @@
                     # === 修改：统一处理所有非200状态码，沿用429行为 ===
                     if resp.status_code == 200:
                         return await _handle_non_streaming_response(
-<<<<<<< HEAD
-                            resp,
-                            credential_manager,
-                            payload.get("model", ""),
-                            current_file,
-                            model_group,
-=======
                             resp, credential_manager, current_file, model_group
->>>>>>> f32a2cce
                         )
 
                     # 记录错误
